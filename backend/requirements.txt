--- conflicted
+++ resolved
@@ -49,15 +49,11 @@
 # Template Engine
 jinja2>=3.1.0
 
-# File Storage
-<<<<<<< HEAD
 google-api-python-client>=2.100.0  # Google Drive API
 google-auth>=2.22.0
 google-auth-oauthlib>=1.0.0
 google-auth-httplib2>=0.1.0
-=======
 boto3>=1.34.0
->>>>>>> 1e7e1a0d
 
 # System Monitoring
 psutil>=5.9.0
