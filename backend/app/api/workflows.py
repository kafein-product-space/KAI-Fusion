
import json
import logging
import uuid
from typing import Any, Dict, Optional, AsyncGenerator, List
from datetime import datetime, timedelta
from sqlalchemy import and_

from fastapi import APIRouter, HTTPException, Depends
from fastapi.responses import StreamingResponse
from pydantic import BaseModel
from sqlalchemy.ext.asyncio import AsyncSession
from sqlalchemy.future import select
<<<<<<< HEAD
from sqlalchemy import desc
from app.models.execution import WorkflowExecution
=======
from sqlalchemy import desc, func, and_
from datetime import timedelta

>>>>>>> d18df1ee
from app.core.engine_v2 import get_engine
from app.core.database import get_db_session
from app.auth.dependencies import get_current_user, get_optional_user
from app.models.user import User
from app.models.workflow import Workflow, WorkflowTemplate
from app.schemas.workflow import (
    WorkflowCreate, 
    WorkflowUpdate, 
    WorkflowResponse,
    WorkflowTemplateCreate,
    WorkflowTemplateResponse
)
from app.services.workflow_service import WorkflowService, WorkflowTemplateService
from app.services.dependencies import get_workflow_service_dep, get_workflow_template_service_dep, get_execution_service_dep
from app.services.execution_service import ExecutionService
from app.services.chat_service import ChatService
from app.schemas.chat import ChatMessageCreate
from app.schemas.execution import WorkflowExecutionCreate, WorkflowExecutionUpdate
from app.models.execution import WorkflowExecution

logger = logging.getLogger(__name__)
router = APIRouter()


@router.get("/", response_model=List[WorkflowResponse])
async def get_workflows(
    db: AsyncSession = Depends(get_db_session),
    current_user: User = Depends(get_current_user),
    workflow_service: WorkflowService = Depends(get_workflow_service_dep),
    skip: int = 0,
    limit: int = 100
):
    """
    Get list of workflows for the current user.
    """
    try:
        user_id = current_user.id  # Cache user ID
        # Get user's workflows, ordered by updated_at descending
        query = (
            select(Workflow)
            .filter_by(user_id=user_id)
            .order_by(desc(Workflow.updated_at))
            .offset(skip)
            .limit(limit)
        )
        result = await db.execute(query)
        workflows = result.scalars().all()
        
        return [WorkflowResponse.model_validate(workflow) for workflow in workflows]
    except Exception as e:
        logger.error(f"Error fetching workflows: {e}", exc_info=True)
        raise HTTPException(status_code=500, detail="Failed to fetch workflows")


@router.post("/", response_model=WorkflowResponse)
async def create_workflow(
    workflow_data: WorkflowCreate,
    db: AsyncSession = Depends(get_db_session),
    current_user: User = Depends(get_current_user)
):
    """Create a new workflow"""
    try:
        user_id = current_user.id  # Cache user ID before potential session issues
        workflow = Workflow(
            user_id=user_id,
            name=workflow_data.name,
            description=workflow_data.description,
            is_public=workflow_data.is_public,
            flow_data=workflow_data.flow_data
        )
        
        db.add(workflow)
        await db.commit()
        await db.refresh(workflow)
        
        logger.info(f"Created workflow {workflow.id} for user {user_id}")
        return WorkflowResponse.model_validate(workflow)
    except Exception as e:
        await db.rollback()
        logger.error(f"Error creating workflow: {e}", exc_info=True)
        raise HTTPException(status_code=500, detail="Failed to create workflow")


@router.get("/{workflow_id}", response_model=WorkflowResponse)
async def get_workflow(
    workflow_id: uuid.UUID,
    db: AsyncSession = Depends(get_db_session),
    current_user: User = Depends(get_current_user),
    workflow_service: WorkflowService = Depends(get_workflow_service_dep)
):
    """Get specific workflow with full flow data"""
    try:
        workflow = await workflow_service.get_by_id(db, workflow_id, current_user.id)
        
        if not workflow:
            raise HTTPException(status_code=404, detail="Workflow not found")
        
        # Check if user has access (owner or public workflow)
        user_id = current_user.id  # Cache user ID
        if workflow.user_id != user_id and not workflow.is_public:
            raise HTTPException(status_code=403, detail="Access denied")
        
        return WorkflowResponse.model_validate(workflow)
    except HTTPException:
        raise
    except Exception as e:
        logger.error(f"Error fetching workflow {workflow_id}: {e}", exc_info=True)
        raise HTTPException(status_code=500, detail="Failed to fetch workflow")


@router.put("/{workflow_id}", response_model=WorkflowResponse)
async def update_workflow(
    workflow_id: uuid.UUID,
    workflow_data: WorkflowUpdate,
    db: AsyncSession = Depends(get_db_session),
    current_user: User = Depends(get_current_user),
    workflow_service: WorkflowService = Depends(get_workflow_service_dep)
):
    """Update an existing workflow"""
    try:
        user_id = current_user.id  # Cache user ID
        workflow = await workflow_service.get_by_id(db, workflow_id, user_id)
        
        if not workflow:
            raise HTTPException(status_code=404, detail="Workflow not found")
        
        # Only owner can update
        if workflow.user_id != user_id:
            raise HTTPException(status_code=403, detail="Only workflow owner can update")
        
        # Update fields that are provided
        update_data = workflow_data.model_dump(exclude_unset=True)
        for field, value in update_data.items():
            setattr(workflow, field, value)
        
        # Increment version if flow_data is updated
        if 'flow_data' in update_data:
            workflow.version += 1
        
        await db.commit()
        await db.refresh(workflow)
        
        logger.info(f"Updated workflow {workflow_id} for user {user_id}")
        return WorkflowResponse.model_validate(workflow)
    except HTTPException:
        raise
    except Exception as e:
        await db.rollback()
        logger.error(f"Error updating workflow {workflow_id}: {e}", exc_info=True)
        raise HTTPException(status_code=500, detail="Failed to update workflow")


@router.delete("/{workflow_id}")
async def delete_workflow(
    workflow_id: uuid.UUID,
    db: AsyncSession = Depends(get_db_session),
    current_user: User = Depends(get_current_user),
    workflow_service: WorkflowService = Depends(get_workflow_service_dep)
):
    """Delete a workflow"""
    try:
        user_id = current_user.id  # Cache user ID
        workflow = await workflow_service.get_by_id(db, workflow_id, user_id)
        
        if not workflow:
            raise HTTPException(status_code=404, detail="Workflow not found")
        
        # Only owner can delete
        if workflow.user_id != user_id:
            raise HTTPException(status_code=403, detail="Only workflow owner can delete")
        
        await db.delete(workflow)
        await db.commit()
        
        logger.info(f"Deleted workflow {workflow_id} for user {user_id}")
        return {"message": f"Workflow {workflow_id} deleted successfully"}
    except HTTPException:
        raise
    except Exception as e:
        await db.rollback()
        logger.error(f"Error deleting workflow {workflow_id}: {e}", exc_info=True)
        raise HTTPException(status_code=500, detail="Failed to delete workflow")


@router.post("/validate")
async def validate_workflow(
    request_data: Dict[str, Any],
    current_user: User = Depends(get_current_user)
):
    """Validate workflow structure without executing"""
    engine = get_engine()
    
    # Extract flow_data from request
    flow_data = request_data.get("flow_data", request_data)
    
    try:
        validation_result = engine.validate(flow_data)
        return {
            "valid": validation_result["valid"],
            "errors": validation_result["errors"],
            "warnings": validation_result["warnings"],
            "node_count": len(flow_data.get("nodes", [])),
            "edge_count": len(flow_data.get("edges", []))
        }
    except Exception as e:
        logger.error(f"Validation error: {e}")
        return {
            "valid": False,
            "errors": [str(e)],
            "warnings": [],
            "node_count": 0,
            "edge_count": 0
        }


@router.get("/public/", response_model=List[WorkflowResponse])
async def get_public_workflows(
    db: AsyncSession = Depends(get_db_session),
    workflow_service: WorkflowService = Depends(get_workflow_service_dep),
    current_user: Optional[User] = Depends(get_optional_user),
    skip: int = 0,
    limit: int = 100,
    search: Optional[str] = None
):
    """
    Get list of public workflows.
    """
    try:
        sanitized_search = None
        if search:
            # Sanitize search parameter to prevent injection attacks
            if len(search.strip()) == 0:
                sanitized_search = None
            elif len(search) > 200:
                raise HTTPException(status_code=400, detail="Search query too long")
            else:
                # Remove potentially dangerous characters
                import re
                sanitized_search = re.sub(r'[^\w\s\-_]', '', search.strip())
        
        workflows = await workflow_service.get_public_workflows(
            db, skip=skip, limit=limit, search=sanitized_search
        )
        return [WorkflowResponse.model_validate(workflow) for workflow in workflows]
    except HTTPException:
        raise
    except Exception as e:
        logger.error(f"Error fetching public workflows: {e}", exc_info=True)
        raise HTTPException(status_code=500, detail="Failed to fetch public workflows")


@router.get("/search/", response_model=List[WorkflowResponse])
async def search_workflows(
    q: str,
    db: AsyncSession = Depends(get_db_session),
    current_user: User = Depends(get_current_user),
    workflow_service: WorkflowService = Depends(get_workflow_service_dep),
    skip: int = 0,
    limit: int = 100
):
    """
    Search user's workflows by name or description.
    """
    try:
        # Sanitize search parameter to prevent injection attacks
        if len(q.strip()) == 0:
            raise HTTPException(status_code=400, detail="Search query cannot be empty")
        if len(q) > 200:
            raise HTTPException(status_code=400, detail="Search query too long")
        
        # Remove potentially dangerous characters
        import re
        sanitized_q = re.sub(r'[^\w\s\-_]', '', q.strip())
        
        user_id = current_user.id  # Cache user ID
        workflows = await workflow_service.get_user_workflows(
            db, user_id, skip=skip, limit=limit, search=sanitized_q
        )
        return [WorkflowResponse.model_validate(workflow) for workflow in workflows]
    except HTTPException:
        raise
    except Exception as e:
        logger.error(f"Error searching workflows: {e}", exc_info=True)
        raise HTTPException(status_code=500, detail="Failed to search workflows")


@router.post("/{workflow_id}/duplicate", response_model=WorkflowResponse)
async def duplicate_workflow(
    workflow_id: uuid.UUID,
    db: AsyncSession = Depends(get_db_session),
    current_user: User = Depends(get_current_user),
    workflow_service: WorkflowService = Depends(get_workflow_service_dep),
    new_name: Optional[str] = None
):
    """
    Duplicate a workflow (accessible to user).
    """
    try:
        user_id = current_user.id  # Cache user ID
        duplicated = await workflow_service.duplicate_workflow(
            db, workflow_id, user_id, new_name
        )
        
        if not duplicated:
            raise HTTPException(status_code=404, detail="Workflow not found or not accessible")
        
        logger.info(f"Duplicated workflow {workflow_id} to {duplicated.id} for user {user_id}")
        return WorkflowResponse.model_validate(duplicated)
    except HTTPException:
        raise
    except Exception as e:
        await db.rollback()
        logger.error(f"Error duplicating workflow {workflow_id}: {e}", exc_info=True)
        raise HTTPException(status_code=500, detail="Failed to duplicate workflow")


@router.patch("/{workflow_id}/visibility")
async def update_workflow_visibility(
    workflow_id: uuid.UUID,
    is_public: bool,
    db: AsyncSession = Depends(get_db_session),
    current_user: User = Depends(get_current_user),
    workflow_service: WorkflowService = Depends(get_workflow_service_dep)
):
    """
    Update workflow visibility (public/private).
    """
    try:
        user_id = current_user.id  # Cache user ID
        workflow = await workflow_service.update_workflow_visibility(
            db, workflow_id, user_id, is_public
        )
        
        if not workflow:
            raise HTTPException(status_code=404, detail="Workflow not found")
        
        logger.info(f"Updated workflow {workflow_id} visibility to {'public' if is_public else 'private'}")
        return {"message": f"Workflow visibility updated to {'public' if is_public else 'private'}"}
    except HTTPException:
        raise
    except Exception as e:
        await db.rollback()
        logger.error(f"Error updating workflow visibility {workflow_id}: {e}", exc_info=True)
        raise HTTPException(status_code=500, detail="Failed to update workflow visibility")


@router.get("/stats/")
async def get_workflow_stats(
    db: AsyncSession = Depends(get_db_session),
    current_user: User = Depends(get_current_user),
    workflow_service: WorkflowService = Depends(get_workflow_service_dep)
):
    """
    Get workflow statistics for the current user.
    """
    try:
        user_id = current_user.id  # Cache user ID
        total_count = await workflow_service.count_user_workflows(db, user_id)
        return {
            "total_workflows": total_count,
            "user_id": str(user_id)
        }
    except Exception as e:
        logger.error(f"Error fetching workflow stats: {e}", exc_info=True)
        raise HTTPException(status_code=500, detail="Failed to fetch workflow statistics")


@router.get("/dashboard/stats/")
async def get_dashboard_stats(
    db: AsyncSession = Depends(get_db_session),
    current_user: User = Depends(get_current_user),
):
    """
    Get dashboard statistics for the current user for the last 7, 30, and 90 days.
    Returns daily production executions and failed executions for each day in the period.
    """
    user_id = current_user.id
    now = datetime.utcnow()
    periods = {
        "7days": 7,
        "30days": 30,
        "90days": 90,
    }
    stats = {}
    for label, days in periods.items():
        since = now - timedelta(days=days)
        # Get all executions for this user and period
        executions_q = await db.execute(
            select(WorkflowExecution.started_at, WorkflowExecution.status)
            .where(
                and_(
                    WorkflowExecution.user_id == user_id,
                    WorkflowExecution.started_at >= since,
                )
            )
        )
        executions = executions_q.all()
        # Build a dict of date -> {prodexec, failedprod}
        day_stats = {}
        for i in range(days):
            day = (since + timedelta(days=i)).date()
            day_stats[day] = {"prodexec": 0, "failedprod": 0}
        for started_at, status in executions:
            day = started_at.date()
            if day in day_stats:
                day_stats[day]["prodexec"] += 1
                if status and status.lower() == "failed":
                    day_stats[day]["failedprod"] += 1
        # Convert to list for frontend
        stats[label] = [
            {"date": day.isoformat(), **day_stats[day]} for day in sorted(day_stats.keys())
        ]
    return stats


# Template endpoints
@router.get("/templates/", response_model=List[WorkflowTemplateResponse])
async def get_workflow_templates(
    db: AsyncSession = Depends(get_db_session),
    template_service: WorkflowTemplateService = Depends(get_workflow_template_service_dep),
    current_user: Optional[User] = Depends(get_optional_user),
    skip: int = 0,
    limit: int = 100,
    category: Optional[str] = None,
    search: Optional[str] = None
):
    """Get list of workflow templates"""
    try:
        # Sanitize search and category parameters
        sanitized_search = None
        sanitized_category = None
        
        if search:
            if len(search.strip()) == 0:
                sanitized_search = None
            elif len(search) > 200:
                raise HTTPException(status_code=400, detail="Search query too long")
            else:
                import re
                sanitized_search = re.sub(r'[^\w\s\-_]', '', search.strip())
        
        if category:
            if len(category) > 100:
                raise HTTPException(status_code=400, detail="Category name too long")
            import re
            sanitized_category = re.sub(r'[^\w\s\-_]', '', category.strip())
        
        if sanitized_search:
            templates = await template_service.search_templates(
                db, sanitized_search, skip=skip, limit=limit
            )
        elif sanitized_category:
            templates = await template_service.get_templates_by_category(
                db, sanitized_category, skip=skip, limit=limit
            )
        else:
            query = (
                select(WorkflowTemplate)
                .order_by(WorkflowTemplate.created_at.desc())
                .offset(skip)
                .limit(limit)
            )
            result = await db.execute(query)
            templates = result.scalars().all()
        
        return [WorkflowTemplateResponse.model_validate(template) for template in templates]
    except HTTPException:
        raise
    except Exception as e:
        logger.error(f"Error fetching workflow templates: {e}", exc_info=True)
        raise HTTPException(status_code=500, detail="Failed to fetch workflow templates")


@router.get("/templates/categories/")
async def get_template_categories(
    db: AsyncSession = Depends(get_db_session),
    template_service: WorkflowTemplateService = Depends(get_workflow_template_service_dep),
    current_user: Optional[User] = Depends(get_optional_user)
):
    """Get list of template categories"""
    try:
        categories = await template_service.get_categories(db)
        return {"categories": categories}
    except Exception as e:
        logger.error(f"Error fetching template categories: {e}", exc_info=True)
        raise HTTPException(status_code=500, detail="Failed to fetch template categories")


@router.post("/templates/", response_model=WorkflowTemplateResponse)
async def create_workflow_template(
    template_data: WorkflowTemplateCreate,
    db: AsyncSession = Depends(get_db_session),
    current_user: User = Depends(get_current_user)
):
    """Create a new workflow template"""
    try:
        template = WorkflowTemplate(
            name=template_data.name,
            description=template_data.description,
            category=template_data.category,
            flow_data=template_data.flow_data
        )
        
        db.add(template)
        await db.commit()
        await db.refresh(template)
        
        user_id = current_user.id  # Cache user ID  
        logger.info(f"Created workflow template {template.id} by user {user_id}")
        return WorkflowTemplateResponse.model_validate(template)
    except Exception as e:
        await db.rollback()
        logger.error(f"Error creating workflow template: {e}", exc_info=True)
        raise HTTPException(status_code=500, detail="Failed to create workflow template")


@router.post("/{workflow_id}/create-template", response_model=WorkflowTemplateResponse)
async def create_template_from_workflow(
    workflow_id: uuid.UUID,
    template_name: str,
    db: AsyncSession = Depends(get_db_session),
    current_user: User = Depends(get_current_user),
    template_service: WorkflowTemplateService = Depends(get_workflow_template_service_dep),
    template_description: Optional[str] = None,
    category: str = "User Created"
):
    """
    Create a template from an existing workflow.
    """
    try:
        template = await template_service.create_from_workflow(
            db, workflow_id, template_name, template_description, category
        )
        
        if not template:
            raise HTTPException(status_code=404, detail="Workflow not found or not accessible")
        
        logger.info(f"Created template {template.id} from workflow {workflow_id}")
        return WorkflowTemplateResponse.model_validate(template)
    except HTTPException:
        raise
    except Exception as e:
        await db.rollback()
        logger.error(f"Error creating template from workflow {workflow_id}: {e}", exc_info=True)
        raise HTTPException(status_code=500, detail="Failed to create template from workflow")


class AdhocExecuteRequest(BaseModel):
    flow_data: Dict[str, Any]
    input_text: str = "Hello"
    session_id: Optional[str] = None
    chatflow_id: Optional[str] = None  # Yeni eklenen alan
    workflow_id: Optional[str] = None  # Execution kaydı için workflow_id


def _make_chunk_serializable(obj):
    """Convert any object to a JSON-serializable format."""
    from datetime import datetime, date
    import uuid as uuid_mod
    if obj is None or isinstance(obj, (bool, int, float, str)):
        return obj
    elif isinstance(obj, (datetime, date)):
        return obj.isoformat()
    elif isinstance(obj, uuid_mod.UUID):
        return str(obj)
    elif isinstance(obj, (list, tuple)):
        return [_make_chunk_serializable(item) for item in obj]
    elif isinstance(obj, dict):
        return {k: _make_chunk_serializable(v) for k, v in obj.items()}
    elif hasattr(obj, 'model_dump'):
        try:
            return obj.model_dump()
        except Exception:
            return str(obj)
    else:
        return str(obj)
@router.get("/dashboard/stats/")
async def get_dashboard_stats(
    db: AsyncSession = Depends(get_db_session),
    current_user: User = Depends(get_current_user),
):
    """
    Get dashboard statistics for the current user for the last 7, 30, and 90 days.
    Returns daily production executions and failed executions for each day in the period.
    """
    user_id = current_user.id
    now = datetime.utcnow()
    periods = {
        "7days": 7,
        "30days": 30,
        "90days": 90,
    }
    stats = {}
    for label, days in periods.items():
        since = now - timedelta(days=days)
        # Get all executions for this user and period
        executions_q = await db.execute(
            select(WorkflowExecution.started_at, WorkflowExecution.status)
            .where(
                and_(
                    WorkflowExecution.user_id == user_id,
                    WorkflowExecution.started_at >= since,
                )
            )
        )
        executions = executions_q.all()
        # Build a dict of date -> {prodexec, failedprod}
        day_stats = {}
        for i in range(days):
            day = (since + timedelta(days=i)).date()
            day_stats[day] = {"prodexec": 0, "failedprod": 0}
        for started_at, status in executions:
            day = started_at.date()
            if day in day_stats:
                day_stats[day]["prodexec"] += 1
                if status and status.lower() == "failed":
                    day_stats[day]["failedprod"] += 1
        # Convert to list for frontend
        stats[label] = [
            {"date": day.isoformat(), **day_stats[day]} for day in sorted(day_stats.keys())
        ]
    return stats

@router.post("/execute")
async def execute_adhoc_workflow(
    req: AdhocExecuteRequest,
    current_user: User = Depends(get_current_user),
    db: AsyncSession = Depends(get_db_session),  # DB session ekle
    execution_service: ExecutionService = Depends(get_execution_service_dep)
):
    """
    Execute a workflow directly from flow data and stream the output.
    This is the primary endpoint for running workflows from the frontend.
    """
    engine = get_engine()
    # Use chatflow_id as session_id for memory persistence
    chatflow_id = uuid.UUID(req.chatflow_id) if req.chatflow_id else uuid.uuid4()
    session_id = req.session_id or str(chatflow_id)
    user_id = current_user.id  # Cache user ID
    user_email = current_user.email  # Cache user email
    user_context = {
        "session_id": session_id,
        "user_id": str(user_id),
        "user_email": user_email
    }

    # --- EXECUTION KAYDI OLUŞTUR ---
    execution = None
    if req.workflow_id:
        try:
            execution_create = WorkflowExecutionCreate(
                workflow_id=uuid.UUID(req.workflow_id),
                user_id=user_id,
                status="pending",
                inputs={"input": req.input_text, "flow_data": req.flow_data}
            )
            execution = await execution_service.create_execution(db, execution_in=execution_create)
            logger.info(f"Created execution {execution.id} for workflow {req.workflow_id}")
        except Exception as e:
            logger.error(f"Failed to create execution record: {e}", exc_info=True)
            # Execution kaydı oluşturulamazsa devam et ama log'la

    # --- CHAT ENTEGRASYONU ---
    # chatflow_id already defined above
    chat_service = ChatService(db)
    # Kullanıcı mesajını kaydet
    await chat_service.create_chat_message(ChatMessageCreate(
        role="user",
        content=req.input_text,
        chatflow_id=chatflow_id
    ))

    # Execution başlatıldığını işaretle
    if execution:
        try:
            await execution_service.update_execution(
                db,
                execution.id,
                WorkflowExecutionUpdate(status="running", started_at=datetime.utcnow())
            )
        except Exception as e:
            logger.error(f"Failed to update execution status to running: {e}", exc_info=True)

    try:
        engine.build(flow_data=req.flow_data, user_context=user_context)
        result_stream = await engine.execute(
            inputs={"input": req.input_text},
            stream=True,
            user_context=user_context,
        )
    except Exception as e:
        logger.error(f"Error during graph build or execution: {e}", exc_info=True)
        
        # Execution hatası kaydet
        if execution:
            try:
                await execution_service.update_execution(
                    db,
                    execution.id,
                    WorkflowExecutionUpdate(
                        status="failed",
                        error_message=str(e),
                        completed_at=datetime.utcnow()
                    )
                )
            except Exception as update_e:
                logger.error(f"Failed to update execution status to failed: {update_e}", exc_info=True)
        
        raise HTTPException(status_code=400, detail=f"Failed to run workflow: {e}")

    # LLM cevabını almak için ilk chunk'ı yakala ve chat'e kaydet
    async def event_generator():
        llm_output = ""
        final_outputs = {}
        execution_completed = False
        
        try:
            # Handle both streaming and non-streaming results
            if isinstance(result_stream, AsyncGenerator):
                async for chunk in result_stream:
                    if isinstance(chunk, dict):
                        if chunk.get("type") == "token":
                            llm_output += chunk.get("content", "")
                        elif chunk.get("type") == "output":
                            llm_output += chunk.get("output", "")
                        elif chunk.get("type") == "complete":
                            result = chunk.get("result")
                            if isinstance(result, str):
                                llm_output += result
                                final_outputs["output"] = result
                            elif isinstance(result, dict):
                                if "output" in result:
                                    llm_output += result["output"]
                                final_outputs.update(result)
                            execution_completed = True
                    
                    # Make chunk serializable before JSON conversion
                    try:
                        serialized_chunk = _make_chunk_serializable(chunk)
                        yield f"data: {json.dumps(serialized_chunk)}\n\n"
                    except (TypeError, ValueError) as e:
                        logger.warning(f"Non-serializable chunk: {e}")
                        safe_chunk = {"type": "error", "error": f"Serialization error: {str(e)}", "original_type": type(chunk).__name__}
                        yield f"data: {json.dumps(safe_chunk)}\n\n"
            else:
                # Handle non-streaming result (dict)
                if isinstance(result_stream, dict):
                    result = result_stream.get("last_output", "")
                    if isinstance(result, str):
                        llm_output += result
                    final_outputs.update(result_stream)
                    execution_completed = True
                    
                    # Send the result as a chunk
                    chunk = {"type": "complete", "result": result}
                    try:
                        serialized_chunk = _make_chunk_serializable(chunk)
                        yield f"data: {json.dumps(serialized_chunk)}\n\n"
                    except (TypeError, ValueError) as e:
                        logger.warning(f"Non-serializable chunk: {e}")
                        safe_chunk = {"type": "error", "error": f"Serialization error: {str(e)}", "original_type": type(chunk).__name__}
                        yield f"data: {json.dumps(safe_chunk)}\n\n"
        except Exception as e:
            logger.error(f"Streaming execution error: {e}", exc_info=True)
            error_data = {"event": "error", "data": str(e)}
            yield f"data: {json.dumps(error_data)}\n\n"
            
            # Execution hatası kaydet
            if execution:
                try:
                    await execution_service.update_execution(
                        db,
                        execution.id,
                        WorkflowExecutionUpdate(
                            status="failed",
                            error_message=str(e),
                            completed_at=datetime.utcnow()
                        )
                    )
                except Exception as update_e:
                    logger.error(f"Failed to update execution status to failed: {update_e}", exc_info=True)
        finally:
            # LLM cevabını chat'e kaydet - Yeni DB session kullan
            if llm_output:
                try:
                    from app.core.database import get_db_session
                    async with get_db_session() as new_db:
                        new_chat_service = ChatService(new_db)
                        await new_chat_service.create_chat_message(ChatMessageCreate(
                            role="assistant",
                            content=llm_output,
                            chatflow_id=chatflow_id
                        ))
                        print(f"✅ AI response saved to chat: {llm_output[:50]}...")
                except Exception as save_error:
                    print(f"⚠️  Failed to save AI response to chat: {str(save_error)}")
            
            # Execution başarıyla tamamlandığını kaydet
            if execution and execution_completed:
                try:
                    await execution_service.update_execution(
                        db,
                        execution.id,
                        WorkflowExecutionUpdate(
                            status="completed",
                            outputs=final_outputs,
                            completed_at=datetime.utcnow()
                        )
                    )
                    logger.info(f"Execution {execution.id} completed successfully")
                except Exception as update_e:
                    logger.error(f"Failed to update execution status to completed: {update_e}", exc_info=True)

    return StreamingResponse(event_generator(), media_type="text/event-stream")<|MERGE_RESOLUTION|>--- conflicted
+++ resolved
@@ -11,14 +11,9 @@
 from pydantic import BaseModel
 from sqlalchemy.ext.asyncio import AsyncSession
 from sqlalchemy.future import select
-<<<<<<< HEAD
-from sqlalchemy import desc
 from app.models.execution import WorkflowExecution
-=======
 from sqlalchemy import desc, func, and_
 from datetime import timedelta
-
->>>>>>> d18df1ee
 from app.core.engine_v2 import get_engine
 from app.core.database import get_db_session
 from app.auth.dependencies import get_current_user, get_optional_user
