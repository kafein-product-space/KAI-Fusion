# -*- coding: utf-8 -*-
"""Export functionality router."""

import logging
import uuid
import os
import tempfile
import zipfile
import json
from datetime import datetime
from typing import Dict, Any, List, Optional
from fastapi import APIRouter, HTTPException, status, Depends, File, UploadFile
from fastapi.responses import FileResponse
from pydantic import BaseModel, Field
from sqlalchemy.ext.asyncio import AsyncSession

from app.models.workflow import Workflow
from app.services.workflow_service import WorkflowService
from app.auth.dependencies import get_current_user
from app.models.user import User
from app.core.database import get_db_session
from app.core.dynamic_node_analyzer import DynamicNodeAnalyzer
from app.core.node_registry import node_registry

logger = logging.getLogger(__name__)
router = APIRouter()

# ================================================================================
# WORKFLOW DOCKER EXPORT SCHEMAS
# ================================================================================

class WorkflowExportConfig(BaseModel):
    """Configuration for basic workflow export request."""
    include_credentials: bool = Field(default=False, description="Include credential schemas")
    export_format: str = Field(default="docker", description="Export format (docker, json)")

class EnvironmentVariable(BaseModel):
    """Environment variable definition."""
    name: str
    description: str
    example: Optional[str] = None
    default: Optional[str] = None
    required: bool = True
    node_type: Optional[str] = None

class WorkflowDependencies(BaseModel):
    """Workflow dependencies analysis result."""
    workflow_id: str
    nodes: List[str]
    required_env_vars: List[EnvironmentVariable]
    optional_env_vars: List[EnvironmentVariable]
    python_packages: List[str]
    api_endpoints: List[str]

class SecurityConfig(BaseModel):
    """Security configuration for exported workflow."""
    allowed_hosts: str = Field(default="*", description="Comma-separated allowed hosts (* for all hosts)")
    api_keys: Optional[str] = Field(default=None, description="Comma-separated API keys")
    require_api_key: bool = Field(default=False, description="Whether to require API key authentication")
    custom_api_keys: Optional[str] = Field(default=None, description="User custom API keys")

class MonitoringConfig(BaseModel):
    """Monitoring configuration for exported workflow."""
    enable_langsmith: bool = Field(default=False, description="Enable LangSmith monitoring")
    langsmith_api_key: Optional[str] = Field(default=None, description="LangSmith API key")
    langsmith_project: Optional[str] = Field(default=None, description="LangSmith project name")

class DockerConfig(BaseModel):
    """Docker configuration for exported workflow."""
    api_port: int = Field(default=8000, description="Internal API port")
    docker_port: int = Field(default=8000, description="External Docker port")
    database_url: Optional[str] = Field(default=None, description="External database URL")

class WorkflowEnvironmentConfig(BaseModel):
    """Complete environment configuration from user."""
    env_vars: Dict[str, str] = Field(default_factory=dict, description="Environment variables")
    security: SecurityConfig = Field(default_factory=SecurityConfig, description="Security settings")
    monitoring: MonitoringConfig = Field(default_factory=MonitoringConfig, description="Monitoring settings")
    docker: DockerConfig = Field(default_factory=DockerConfig, description="Docker settings")

class ExportPackage(BaseModel):
    """Export package information."""
    download_url: str
    package_size: int
    workflow_id: str
    export_timestamp: str
    ready_to_run: bool
    instructions: str

# ================================================================================
# DYNAMIC NODE ANALYSIS SYSTEM
# ================================================================================

# Initialize dynamic analyzer (replaces static NODE_ENV_MAPPING)
dynamic_analyzer = DynamicNodeAnalyzer(node_registry)

# System environment variables (minimal set for runtime)
SYSTEM_ENV_VARS = {
    "DATABASE_URL": "PostgreSQL database connection URL",
    "SECRET_KEY": "Secret key for JWT authentication",
    "WORKFLOW_ID": "Workflow identifier",
    "API_KEYS": "Comma-separated API keys",
    "REQUIRE_API_KEY": "API key authentication required"
}

# ================================================================================
# HELPER FUNCTIONS  
# ================================================================================

def analyze_workflow_dependencies(flow_data: Dict[str, Any]) -> WorkflowDependencies:
    """
    Dynamic workflow dependency analysis using DynamicNodeAnalyzer.
    
    This function replaces the static NODE_ENV_MAPPING approach with intelligent
    node metadata analysis for automatic environment variable detection,
    package dependency resolution, and Docker configuration optimization.
    """
    logger.info("🔍 Starting dynamic workflow dependency analysis")
    
    try:
        # Initialize dynamic analyzer with node registry
        analyzer = dynamic_analyzer
        
        # Perform comprehensive workflow analysis
        analysis_result = analyzer.analyze_workflow(flow_data)
        
        logger.info(f"✅ Dynamic analysis complete - Found {len(analysis_result.node_types)} node types")
        logger.info(f"📋 Environment variables: {len(analysis_result.environment_variables)} total")
        logger.info(f"📦 Package dependencies: {len(analysis_result.package_dependencies)} packages")
        
        # Convert DynamicAnalysisResult to WorkflowDependencies format
        required_env_vars = []
        optional_env_vars = []
        
        # Process environment variables by required status
        for env_var in analysis_result.environment_variables:
            if env_var.required:
                required_env_vars.append(EnvironmentVariable(
                    name=env_var.name,
                    description=env_var.description,
                    example=env_var.example or "",
                    required=True,
                    node_type=env_var.node_type or "Dynamic"
                ))
            else:
                optional_env_vars.append(EnvironmentVariable(
                    name=env_var.name,
                    description=env_var.description,
                    example=env_var.example or "",
                    default=str(env_var.default) if env_var.default is not None else "",
                    required=False,
                    node_type=env_var.node_type or "Dynamic"
                ))
        
        # Define standard API endpoints
        api_endpoints = [
            "POST /api/workflow/execute",
            "GET /api/workflow/status/{execution_id}",
            "GET /api/workflow/result/{execution_id}",
            "GET /api/health",
            "GET /api/workflow/info",
            "GET /api/workflow/external/info",
            "POST /api/workflow/external/ping",
            "GET /api/workflow/external/metrics"
        ]
        
        logger.info(f"🎯 Dynamic analysis summary:")
        logger.info(f"   • Node types: {', '.join(analysis_result.node_types)}")
        logger.info(f"   • Critical credentials detected: {len([v for v in analysis_result.environment_variables if v.security_level in ['critical', 'high']])}")
        logger.info(f"   • Package dependencies: {len(analysis_result.package_dependencies)}")
        
        return WorkflowDependencies(
            workflow_id="temp_id",
            nodes=analysis_result.node_types,
            required_env_vars=required_env_vars,
            optional_env_vars=optional_env_vars,
            python_packages=[f"{pkg.name}{pkg.version}" for pkg in analysis_result.package_dependencies],
            api_endpoints=api_endpoints
        )
        
    except Exception as e:
        logger.error(f"❌ Dynamic workflow analysis failed: {e}", exc_info=True)
        logger.warning("🔄 Falling back to legacy static analysis")
        
        # Fallback to simplified static analysis for safety
        return _fallback_static_analysis(flow_data)

def _fallback_static_analysis(flow_data: Dict[str, Any]) -> WorkflowDependencies:
    """
    Fallback static analysis for error conditions.
    
    Provides basic dependency analysis when dynamic analysis fails,
    ensuring export functionality remains available.
    """
    logger.info("🔄 Executing fallback static analysis")
    
    nodes = flow_data.get("nodes", [])
    node_types = list(set(node.get("type", "") for node in nodes if node.get("type")))
    
    # Basic required environment variables
    required_env_vars = [
        EnvironmentVariable(
            name="DATABASE_URL",
            description="Database connection URL for workflow execution",
            example="postgresql://user:password@localhost:5432/workflow_db",
            required=True,
            node_type="System"
        )
    ]
    
    # Basic optional environment variables
    optional_env_vars = [
        EnvironmentVariable(
            name="LANGCHAIN_API_KEY",
            description="LangSmith API key for monitoring (optional)",
            example="lsv2_sk_abc123...",
            default="",
            required=False,
            node_type="Monitoring"
        )
    ]
    
    # Basic package dependencies
    python_packages = [
        "fastapi>=0.104.0",
        "uvicorn[standard]>=0.24.0",
        "sqlalchemy>=2.0.0",
        "asyncpg>=0.28.0",
        "pydantic>=2.5.0",
        "langchain>=0.1.0",
        "langchain-core>=0.1.0"
    ]
    
    # API endpoints
    api_endpoints = [
        "POST /api/workflow/execute",
        "GET /api/workflow/status/{execution_id}",
        "GET /api/health",
        "GET /api/workflow/info"
    ]
    
    return WorkflowDependencies(
        workflow_id="temp_id",
        nodes=node_types,
        required_env_vars=required_env_vars,
        optional_env_vars=optional_env_vars,
        python_packages=python_packages,
        api_endpoints=api_endpoints
    )

def get_required_env_vars_for_workflow(dependencies: WorkflowDependencies) -> Dict[str, Any]:
    """Get required environment variables for workflow."""
    return {
        "required": [
            {
                "name": var.name,
                "description": var.description,
                "example": var.example,
                "node": var.node_type
            }
            for var in dependencies.required_env_vars
        ],
        "optional": [
            {
                "name": var.name,
                "description": var.description,
                "default": var.default,
                "node": var.node_type
            }
            for var in dependencies.optional_env_vars
        ]
    }

# ================================================================================
# WORKFLOW DOCKER EXPORT ENDPOINTS
# ================================================================================

@router.post("/export/workflow/{workflow_id}", tags=["Export"])
async def export_workflow(
    workflow_id: str,
    export_config: WorkflowExportConfig,
    db: AsyncSession = Depends(get_db_session),
    current_user: User = Depends(get_current_user),
    workflow_service: WorkflowService = Depends()
):
    """
    Initialize workflow export and return required environment variables.
    
    This endpoint analyzes the workflow and returns the required environment
    variables that need to be provided by the user to complete the export.
    """
    try:
        logger.info(f"Starting workflow export for workflow_id: {workflow_id}")
        
        # Get workflow
        workflow = await workflow_service.get_by_id(
            db, uuid.UUID(workflow_id), current_user.id
        )
        
        if not workflow:
            raise HTTPException(
                status_code=status.HTTP_404_NOT_FOUND,
                detail="Workflow not found or access denied"
            )
        
        # Analyze dependencies
        dependencies = analyze_workflow_dependencies(workflow.flow_data)
        dependencies.workflow_id = workflow_id
        
        # Get required environment variables
        required_env_vars = get_required_env_vars_for_workflow(dependencies)
        
        logger.info(f"Workflow analysis complete. Required vars: {len(required_env_vars['required'])}")
        
        return {
            "workflow_id": workflow_id,
            "workflow_name": workflow.name,
            "workflow_description": workflow.description,
            "required_env_vars": required_env_vars,
            "dependencies": {
                "nodes": dependencies.nodes,
                "python_packages": dependencies.python_packages,
                "api_endpoints": dependencies.api_endpoints
            },
            "export_ready": False,
            "message": "Please provide environment variables to complete export"
        }
        
    except ValueError as e:
        logger.error(f"Invalid workflow ID: {e}")
        raise HTTPException(
            status_code=status.HTTP_400_BAD_REQUEST,
            detail="Invalid workflow ID format"
        )
    except Exception as e:
        logger.error(f"Workflow export initialization failed: {e}", exc_info=True)
        raise HTTPException(
            status_code=status.HTTP_500_INTERNAL_SERVER_ERROR,
            detail="Failed to initialize workflow export"
        )

@router.post("/export/workflow/{workflow_id}/complete", tags=["Export"])
async def complete_workflow_export(
    workflow_id: str,
    env_config: WorkflowEnvironmentConfig,
    db: AsyncSession = Depends(get_db_session),
    current_user: User = Depends(get_current_user),
    workflow_service: WorkflowService = Depends()
):
    """
    Complete workflow export with user-provided environment variables.
    
    This endpoint creates a ready-to-run Docker package with the user's
    environment configuration, security settings, and monitoring options.
    """
    try:
        logger.info(f"Completing workflow export for workflow_id: {workflow_id}")
        
        # Get workflow
        workflow = await workflow_service.get_by_id(
            db, uuid.UUID(workflow_id), current_user.id
        )
        
        if not workflow:
            raise HTTPException(
                status_code=status.HTTP_404_NOT_FOUND,
                detail="Workflow not found or access denied"
            )
        
        # Re-analyze dependencies
        dependencies = analyze_workflow_dependencies(workflow.flow_data)
        dependencies.workflow_id = workflow_id
        
        # Validate environment variables
        validation_result = validate_env_variables(dependencies, env_config.env_vars)
        if not validation_result["valid"]:
            raise HTTPException(
                status_code=status.HTTP_400_BAD_REQUEST,
                detail=f"Invalid environment variables: {validation_result['errors']}"
            )
        
        # Create minimal backend components
        minimal_backend = create_minimal_backend(dependencies)
        
        # Filter requirements for nodes
        filtered_requirements = filter_requirements_for_nodes(dependencies.nodes)
        
        # Create pre-configured .env file
        pre_configured_env = create_pre_configured_env_file(
            dependencies, env_config.env_vars, env_config.security, 
            env_config.monitoring, env_config.docker, workflow.flow_data
        )
        
        # Create Docker context
        docker_context = create_ready_to_run_docker_context(
            workflow, minimal_backend, pre_configured_env, env_config.docker
        )
        
        # Create export package
        export_package = create_workflow_export_package({
            'workflow': workflow,
            'backend': minimal_backend,
            'pre_configured_env': pre_configured_env,
            'docker_configs': docker_context,
            'filtered_requirements': filtered_requirements,
            'readme': generate_ready_to_run_readme(workflow.name, env_config)
        })
        
        logger.info(f"Export package created: {export_package['download_url']}")
        
        return {
            "workflow_id": workflow_id,
            "download_url": export_package["download_url"],
            "package_size": export_package["package_size"],
            "ready_to_run": True,
            "export_timestamp": datetime.now().isoformat(),
            "instructions": "Extract and run: docker-compose up -d",
            "package_info": {
                "workflow_name": workflow.name,
                "included_nodes": dependencies.nodes,
                "api_port": env_config.docker.docker_port,
                "security_enabled": env_config.security.require_api_key,
                "monitoring_enabled": env_config.monitoring.enable_langsmith
            }
        }
        
    except ValueError as e:
        logger.error(f"Invalid workflow ID: {e}")
        raise HTTPException(
            status_code=status.HTTP_400_BAD_REQUEST,
            detail="Invalid workflow ID format"
        )
    except Exception as e:
        logger.error(f"Workflow export completion failed: {e}", exc_info=True)
        raise HTTPException(
            status_code=status.HTTP_500_INTERNAL_SERVER_ERROR,
            detail="Failed to complete workflow export"
        )

def validate_env_variables(dependencies: WorkflowDependencies, env_vars: Dict[str, str]) -> Dict[str, Any]:
    """Validate provided environment variables against requirements."""
    errors = []
    warnings = []
    
    # Check required variables
    for var in dependencies.required_env_vars:
        if var.name not in env_vars or not env_vars[var.name].strip():
            errors.append(f"Required environment variable '{var.name}' is missing or empty")
    
    # Check for potentially invalid values
    for var_name, var_value in env_vars.items():
        if var_name == "OPENAI_API_KEY" and not var_value.startswith("sk-"):
            warnings.append(f"OpenAI API key format may be invalid (should start with 'sk-')")
        elif var_name == "TAVILY_API_KEY" and not var_value.startswith("tvly-"):
            warnings.append(f"Tavily API key format may be invalid (should start with 'tvly-')")
        elif var_name == "DATABASE_URL" and not var_value.startswith(("postgresql://", "mysql://", "sqlite://")):
            warnings.append(f"Database URL format may be invalid")
    
    return {
        "valid": len(errors) == 0,
        "errors": errors,
        "warnings": warnings
    }

def create_minimal_backend(dependencies: WorkflowDependencies) -> Dict[str, str]:
    """Create minimal backend components for workflow runtime."""
    logger.info("Creating minimal backend components")
    
    # Full-featured workflow runtime with OpenAI integration
    main_py = f'''# -*- coding: utf-8 -*-
"""KAI-Fusion Workflow Runtime with OpenAI Integration"""

import os
import logging
import asyncio
from datetime import datetime
from typing import Dict, Any, Optional
from fastapi import FastAPI, HTTPException, Request
from fastapi.middleware.cors import CORSMiddleware
from pydantic import BaseModel
import json
import uuid

# Configure logging
logging.basicConfig(level=logging.INFO)
logger = logging.getLogger(__name__)

# Load workflow definition
try:
    with open('workflow-definition.json', 'r', encoding='utf-8') as f:
        WORKFLOW_DEF = json.load(f)
    logger.info("Workflow definition loaded")
except Exception as e:
    logger.error(f"Failed to load workflow: {{e}}")
    WORKFLOW_DEF = {{"nodes": [], "edges": []}}

# Security configuration
API_KEYS = [k.strip() for k in (os.getenv("API_KEYS", "") or "").split(",") if k.strip()]
REQUIRE_API_KEY = os.getenv("REQUIRE_API_KEY", "false").lower() == "true"

# Database setup
async def init_database():
    """Initialize database and create tables if they don't exist."""
    try:
        database_url = os.getenv("DATABASE_URL")
        if not database_url:
            logger.warning("No DATABASE_URL provided, using SQLite")
            database_url = "sqlite:///./workflow.db"
        
        logger.info(f"Initializing database: {{database_url[:50]}}...")
        
        # Handle different database types
        if database_url.startswith("sqlite"):
            # For SQLite, create simple JSON storage
            import sqlite3
            import json
            
            db_path = database_url.replace("sqlite:///", "")
            conn = sqlite3.connect(db_path)
            
            # Create basic execution tracking table
            conn.execute("""
CREATE TABLE IF NOT EXISTS workflow_executions (
    execution_id TEXT PRIMARY KEY,
    status TEXT NOT NULL,
    input_data TEXT,
    result_data TEXT,
    error_message TEXT,
    created_at TIMESTAMP DEFAULT CURRENT_TIMESTAMP,
    updated_at TIMESTAMP DEFAULT CURRENT_TIMESTAMP
)
            """)
            
            # Create session memory table
            conn.execute("""
CREATE TABLE IF NOT EXISTS session_memory (
    session_id TEXT NOT NULL,
    message_order INTEGER NOT NULL,
    role TEXT NOT NULL,
    content TEXT NOT NULL,
    timestamp TIMESTAMP DEFAULT CURRENT_TIMESTAMP,
    PRIMARY KEY (session_id, message_order)
)
            """)
            
            conn.commit()
            conn.close()
            logger.info("SQLite database initialized successfully")
            
        elif database_url.startswith("postgresql"):
            # For PostgreSQL, create tables using asyncpg
            try:
                import asyncpg
                
                # Parse connection URL
                conn = await asyncpg.connect(database_url)
                
                # Create execution tracking table
                await conn.execute("""
CREATE TABLE IF NOT EXISTS workflow_executions (
    execution_id VARCHAR(255) PRIMARY KEY,
    status VARCHAR(50) NOT NULL,
    input_data JSONB,
    result_data JSONB,
    error_message TEXT,
    created_at TIMESTAMP DEFAULT CURRENT_TIMESTAMP,
    updated_at TIMESTAMP DEFAULT CURRENT_TIMESTAMP
)
                """)
                
                # Create session memory table
                await conn.execute("""
CREATE TABLE IF NOT EXISTS session_memory (
    session_id VARCHAR(255) NOT NULL,
    message_order INTEGER NOT NULL,
    role VARCHAR(20) NOT NULL,
    content TEXT NOT NULL,
    timestamp TIMESTAMP DEFAULT CURRENT_TIMESTAMP,
    PRIMARY KEY (session_id, message_order)
)
                """)
                
                await conn.close()
                logger.info("PostgreSQL database initialized successfully")
                
            except ImportError:
                logger.error("asyncpg not installed for PostgreSQL support")
                logger.warning("Continuing with file-based storage")
            except Exception as e:
                logger.error(f"PostgreSQL initialization failed: {{e}}")
                logger.warning("Continuing with file-based storage")
        else:
            logger.warning(f"Unsupported database type: {{database_url[:10]}}, using file-based storage")
            
    except Exception as e:
        logger.error(f"Database initialization failed: {{e}}")
        logger.warning("Continuing with file-based storage only")

# Initialize FastAPI
app = FastAPI(
    title="KAI-Fusion Workflow Runtime",
    description=f"Runtime for workflow: {{os.getenv('WORKFLOW_ID', 'unknown')}}",
    version="1.0.0"
)

# Startup event to initialize database
@app.on_event("startup")
async def startup_event():
    """Initialize database and other services on startup."""
    try:
        await init_database()
        logger.info("✅ Workflow runtime started successfully")
    except Exception as e:
        logger.error(f"❌ Database startup failed: {{e}}")
        logger.info("✅ Workflow runtime started with file-based storage")

@app.on_event("shutdown")
async def shutdown_event():
    """Clean up resources on shutdown."""
    logger.info("🔄 Shutting down workflow runtime")

# CORS middleware
app.add_middleware(
    CORSMiddleware,
    allow_origins=["*"],
    allow_credentials=True,
    allow_methods=["*"],
    allow_headers=["*"],
)

# Request/Response models
class WorkflowRequest(BaseModel):
    input: str
    parameters: Dict[str, Any] = {{}}
    session_id: Optional[str] = None

class WorkflowResponse(BaseModel):
    execution_id: str
    status: str
    result: Optional[Any] = None
    error: Optional[str] = None
    timestamp: str

# In-memory execution storage (fallback)
EXECUTIONS = {{}}

# Database persistence functions
async def save_execution_to_db(execution_data: Dict[str, Any]):
    """Save execution to database if available."""
    try:
        database_url = os.getenv("DATABASE_URL", "")
        
        if database_url.startswith("sqlite"):
            import sqlite3
            db_path = database_url.replace("sqlite:///", "")
            conn = sqlite3.connect(db_path)
            
            conn.execute("""
                INSERT OR REPLACE INTO workflow_executions
                (execution_id, status, input_data, result_data, error_message, updated_at)
                VALUES (?, ?, ?, ?, ?, CURRENT_TIMESTAMP)
            """, (
                execution_data["execution_id"],
                execution_data["status"],
                json.dumps(execution_data.get("input")),
                json.dumps(execution_data.get("result")),
                execution_data.get("error")
            ))
            
            conn.commit()
            conn.close()
            
        elif database_url.startswith("postgresql"):
            import asyncpg
            conn = await asyncpg.connect(database_url)
            
            await conn.execute("""
                INSERT INTO workflow_executions
                (execution_id, status, input_data, result_data, error_message, updated_at)
                VALUES ($1, $2, $3, $4, $5, CURRENT_TIMESTAMP)
                ON CONFLICT (execution_id) DO UPDATE SET
                    status = EXCLUDED.status,
                    result_data = EXCLUDED.result_data,
                    error_message = EXCLUDED.error_message,
                    updated_at = EXCLUDED.updated_at
            """,
                execution_data["execution_id"],
                execution_data["status"],
                execution_data.get("input"),
                execution_data.get("result"),
                execution_data.get("error")
            )
            
            await conn.close()
            
    except Exception as e:
        logger.error(f"Failed to save to database: {{e}}")
        # Continue with in-memory storage

async def get_execution_from_db(execution_id: str) -> Optional[Dict[str, Any]]:
    """Get execution from database if available."""
    try:
        database_url = os.getenv("DATABASE_URL", "")
        
        if database_url.startswith("sqlite"):
            import sqlite3
            db_path = database_url.replace("sqlite:///", "")
            conn = sqlite3.connect(db_path)
            
            cursor = conn.execute("""
                SELECT execution_id, status, input_data, result_data, error_message, created_at
                FROM workflow_executions WHERE execution_id = ?
            """, (execution_id,))
            
            row = cursor.fetchone()
            conn.close()
            
            if row:
                return {{
                    "execution_id": row[0],
                    "status": row[1],
                    "input": json.loads(row[2]) if row[2] else None,
                    "result": json.loads(row[3]) if row[3] else None,
                    "error": row[4],
                    "timestamp": row[5]
                }}
                
        elif database_url.startswith("postgresql"):
            import asyncpg
            conn = await asyncpg.connect(database_url)
            
            row = await conn.fetchrow("""
                SELECT execution_id, status, input_data, result_data, error_message, created_at
                FROM workflow_executions WHERE execution_id = $1
            """, execution_id)
            
            await conn.close()
            
            if row:
                return {{
                    "execution_id": row["execution_id"],
                    "status": row["status"],
                    "input": row["input_data"],
                    "result": row["result_data"],
                    "error": row["error_message"],
                    "timestamp": row["created_at"].isoformat()
                }}
                
    except Exception as e:
        logger.error(f"Failed to get from database: {{e}}")
        
    return None

async def save_session_memory_to_db(session_id: str, messages: list):
    """Save session memory to database if available."""
    try:
        database_url = os.getenv("DATABASE_URL", "")
        
        if database_url.startswith("sqlite"):
            import sqlite3
            db_path = database_url.replace("sqlite:///", "")
            conn = sqlite3.connect(db_path)
            
            # Clear existing session messages
            conn.execute('DELETE FROM session_memory WHERE session_id = ?', (session_id,))
            
            # Insert new messages
            for i, message in enumerate(messages):
                conn.execute("""
                    INSERT INTO session_memory (session_id, message_order, role, content, timestamp)
                    VALUES (?, ?, ?, ?, ?)
                """, (
                    session_id,
                    i,
                    message.get("role"),
                    message.get("content"),
                    message.get("timestamp", datetime.now().isoformat())
                ))
            
            conn.commit()
            conn.close()
            
        elif database_url.startswith("postgresql"):
            import asyncpg
            conn = await asyncpg.connect(database_url)
            
            # Clear existing session messages
            await conn.execute('DELETE FROM session_memory WHERE session_id = $1', session_id)
            
            # Insert new messages
            for i, message in enumerate(messages):
                await conn.execute("""
                    INSERT INTO session_memory (session_id, message_order, role, content, timestamp)
                    VALUES ($1, $2, $3, $4, $5)
                """,
                    session_id,
                    i,
                    message.get("role"),
                    message.get("content"),
                    message.get("timestamp", datetime.now().isoformat())
                )
            
            await conn.close()
            
    except Exception as e:
        logger.error(f"Failed to save session memory to database: {{e}}")

async def load_session_memory_from_db(session_id: str) -> list:
    """Load session memory from database if available."""
    try:
        database_url = os.getenv("DATABASE_URL", "")
        
        if database_url.startswith("sqlite"):
            import sqlite3
            db_path = database_url.replace("sqlite:///", "")
            conn = sqlite3.connect(db_path)
            
            cursor = conn.execute("""
                SELECT role, content, timestamp FROM session_memory
                WHERE session_id = ? ORDER BY message_order
            """, (session_id,))
            
            messages = []
            for row in cursor.fetchall():
                messages.append({{
                    "role": row[0],
                    "content": row[1],
                    "timestamp": row[2]
                }})
            
            conn.close()
            return messages
            
        elif database_url.startswith("postgresql"):
            import asyncpg
            conn = await asyncpg.connect(database_url)
            
            rows = await conn.fetch("""
                SELECT role, content, timestamp FROM session_memory
                WHERE session_id = $1 ORDER BY message_order
            """, session_id)
            
            messages = []
            for row in rows:
                messages.append({{
                    "role": row["role"],
                    "content": row["content"],
                    "timestamp": row["timestamp"].isoformat()
                }})
            
            await conn.close()
            return messages
            
    except Exception as e:
        logger.error(f"Failed to load session memory from database: {{e}}")
        
    return []

# Security middleware
@app.middleware("http")
async def security_middleware(request: Request, call_next):
    if REQUIRE_API_KEY and request.url.path.startswith("/api/"):
        api_key = request.headers.get("X-API-Key") or (
            request.headers.get("Authorization", "").replace("Bearer ", "")
        )
        if not api_key or api_key not in API_KEYS:
            raise HTTPException(status_code=401, detail="Invalid API key")
    
    return await call_next(request)

def execute_llm_workflow(user_input: str, session_id: str = None, parameters: Dict[str, Any] = None) -> Dict[str, Any]:
    """Execute LLM workflow with user input and session memory."""
    try:
        # Validate user input
        if not user_input or not user_input.strip():
            return {{"response": "Input is required and cannot be empty", "type": "error"}}
            
        # Find LLM and Memory nodes in workflow
        llm_nodes = [node for node in WORKFLOW_DEF.get("nodes", []) if "openai" in node.get("type", "").lower() or "chat" in node.get("type", "").lower()]
        memory_nodes = [node for node in WORKFLOW_DEF.get("nodes", []) if "memory" in node.get("type", "").lower()]
        
        if not llm_nodes:
            return {{"response": "No LLM nodes found in workflow", "type": "error"}}
        
        # Initialize memory system
        session_memory = []
        if session_id and memory_nodes:
            session_memory = load_session_memory(session_id)
        
        # OpenAI integration
        try:
            import openai
            
            # Get API key from environment
            api_key = os.getenv("OPENAI_API_KEY") or os.getenv("OPENAICHAT_API_KEY")
            if not api_key:
                return {{"response": "OpenAI API key not configured", "type": "error"}}
            
            # Initialize OpenAI client
            client = openai.OpenAI(api_key=api_key)
            
            # Get model from workflow or use default
            model = "gpt-4o-mini"
            temperature = 0.7
            max_tokens = 2048
            
            # Extract model config from first LLM node
            if llm_nodes:
                node_data = llm_nodes[0].get("data", {{}})
                model = node_data.get("model_name", model)
                temperature = float(node_data.get("temperature", temperature))
                max_tokens = int(node_data.get("max_tokens", max_tokens))
            
            # Build messages with memory
            messages = [{{"role": "system", "content": "You are a helpful AI assistant integrated into KAI-Fusion workflow system."}}]
            
            # Add memory context if available
            if session_memory:
                # Add recent conversation history (last 10 messages)
                recent_memory = session_memory[-10:] if len(session_memory) > 10 else session_memory
                for mem in recent_memory:
                    if mem.get("role") in ["user", "assistant"]:
                        messages.append({{"role": mem["role"], "content": mem["content"]}})
            
            # Add current user input
            messages.append({{"role": "user", "content": user_input}})
            
            logger.info(f"Calling OpenAI with model {{model}} for input: {{user_input[:50]}}...")
            
            # Create chat completion
            response = client.chat.completions.create(
                model=model,
                messages=messages,
                temperature=temperature,
                max_tokens=max_tokens
            )
            
            assistant_response = response.choices[0].message.content
            
            # Save to memory if memory nodes exist and session_id provided
            if session_id and memory_nodes:
                save_to_session_memory(session_id, user_input, assistant_response)
            
            return {{
                "response": assistant_response,
                "type": "success",
                "model": model,
                "session_id": session_id,
                "memory_enabled": bool(memory_nodes and session_id),
                "usage": {{
                    "prompt_tokens": response.usage.prompt_tokens,
                    "completion_tokens": response.usage.completion_tokens,
                    "total_tokens": response.usage.total_tokens
                }}
            }}
            
        except ImportError:
            return {{"response": "OpenAI library not installed", "type": "error"}}
        except Exception as e:
            logger.error(f"OpenAI API error: {{e}}")
            return {{"response": f"LLM execution failed: {{str(e)}}", "type": "error"}}
    
    except Exception as e:
        logger.error(f"Workflow execution error: {{e}}")
        return {{"response": f"Workflow execution failed: {{str(e)}}", "type": "error"}}

def load_session_memory(session_id: str) -> list:
    """Load conversation memory for a session."""
    try:
        # Try database first (async safe)
        try:
            loop = asyncio.new_event_loop()
            asyncio.set_event_loop(loop)
            memory = loop.run_until_complete(load_session_memory_from_db(session_id))
            loop.close()
            if memory:
                return memory
        except Exception as db_e:
            logger.warning(f"Failed to load from database, falling back to file: {{db_e}}")
            
        # Fallback to file storage
        memory_file = f"memory/session_{{session_id}}.json"
        if os.path.exists(memory_file):
            with open(memory_file, 'r', encoding='utf-8') as f:
                return json.load(f)
                    
    except Exception as e:
        logger.error(f"Failed to load session memory: {{e}}")
    return []

def save_to_session_memory(session_id: str, user_input: str, assistant_response: str):
    """Save conversation to session memory."""
    try:
        # Load existing memory
        memory = load_session_memory(session_id)
        
        # Add new conversation
        timestamp = datetime.now().isoformat()
        new_messages = [
            {{"role": "user", "content": user_input, "timestamp": timestamp}},
            {{"role": "assistant", "content": assistant_response, "timestamp": timestamp}}
        ]
        memory.extend(new_messages)
        
        # Keep only last 100 messages to prevent memory from growing too large
        if len(memory) > 100:
            memory = memory[-100:]
        
        # Try to save to database first (async safe)
        try:
            loop = asyncio.new_event_loop()
            asyncio.set_event_loop(loop)
            loop.run_until_complete(save_session_memory_to_db(session_id, memory))
            loop.close()
        except Exception as db_e:
            logger.warning(f"Failed to save to database, falling back to file: {{db_e}}")
            
            # Fallback to file storage
            os.makedirs("memory", exist_ok=True)
            memory_file = f"memory/session_{{session_id}}.json"
            with open(memory_file, 'w', encoding='utf-8') as f:
                json.dump(memory, f, indent=2, ensure_ascii=False)
            
    except Exception as e:
        logger.error(f"Failed to save session memory: {{e}}")

# API Endpoints
@app.get("/")
async def root():
    return {{
        "service": "KAI-Fusion Workflow Runtime",
        "workflow_id": os.getenv("WORKFLOW_ID"),
        "status": "running"
    }}

@app.get("/health")
async def health():
    return {{"status": "healthy", "timestamp": datetime.now().isoformat()}}

@app.post("/api/workflow/execute", response_model=WorkflowResponse)
async def execute_workflow(request: WorkflowRequest):
    execution_id = str(uuid.uuid4())
    
    try:
        # Generate session ID if not provided
        session_id = request.session_id or f"session_{{str(uuid.uuid4())[:8]}}"
        
        logger.info(f"Executing workflow with input: {{request.input}}, session: {{session_id}}")
        
        # Validate input
        if not request.input or not request.input.strip():
            return WorkflowResponse(
                execution_id=execution_id,
                status="failed",
                error="Input is required and cannot be empty",
                result=None,
                timestamp=datetime.now().isoformat()
            )
        
        # Execute LLM workflow with session memory
        result = execute_llm_workflow(request.input, session_id, request.parameters or {{}})
        
        # Store execution result for status/result endpoints
        EXECUTIONS[execution_id] = {{
            "execution_id": execution_id,
            "status": "completed" if result.get("type") == "success" else "failed",
            "result": result,
            "error": None if result.get("type") == "success" else result.get("response"),
            "timestamp": datetime.now().isoformat(),
            "session_id": session_id
        }}
        
        return WorkflowResponse(
            execution_id=execution_id,
            status="completed" if result.get("type") == "success" else "failed",
            result=result,
            error=None if result.get("type") == "success" else result.get("response"),
            timestamp=datetime.now().isoformat()
        )
        
    except Exception as e:
        logger.error(f"Workflow execution failed: {{e}}")
        execution_data = {{
            "execution_id": execution_id,
            "status": "failed",
            "error": str(e),
            "result": None,
            "timestamp": datetime.now().isoformat()
        }}
        EXECUTIONS[execution_id] = execution_data
        return WorkflowResponse(**execution_data)

@app.get("/api/workflow/status/{{execution_id}}")
async def get_execution_status(execution_id: str):
    """Get execution status."""
    try:
        if execution_id not in EXECUTIONS:
            raise HTTPException(status_code=404, detail="Execution not found")
        
        execution = EXECUTIONS[execution_id]
        return {{
            "execution_id": execution_id,
            "status": execution["status"],
            "timestamp": execution["timestamp"]
        }}
    except HTTPException:
        raise
    except Exception as e:
        logger.error(f"Failed to get execution status: {{e}}")
        raise HTTPException(status_code=500, detail=str(e))

@app.get("/api/workflow/result/{{execution_id}}")
async def get_execution_result(execution_id: str):
    """Get execution result."""
<<<<<<< HEAD
=======
    try:
        if execution_id not in EXECUTIONS:
            raise HTTPException(status_code=404, detail="Execution not found")
        
        execution = EXECUTIONS[execution_id]
        return {{
            "execution_id": execution_id,
            "status": execution["status"],
            "result": execution["result"],
            "error": execution.get("error"),
            "timestamp": execution["timestamp"]
        }}
    except HTTPException:
        raise
    except Exception as e:
        logger.error(f"Failed to get execution result: {{e}}")
        raise HTTPException(status_code=500, detail=str(e))

@app.get("/api/workflow/executions/{{execution_id}}")
async def get_execution_details(execution_id: str):
    """Get execution status and details (legacy endpoint for compatibility)."""
>>>>>>> a9316851
    try:
        if execution_id not in EXECUTIONS:
            raise HTTPException(status_code=404, detail="Execution not found")
        
        execution = EXECUTIONS[execution_id]
        return {{
            "execution_id": execution_id,
            "status": execution["status"],
<<<<<<< HEAD
            "result": execution["result"],
=======
            "result": execution.get("result"),
>>>>>>> a9316851
            "error": execution.get("error"),
            "timestamp": execution["timestamp"]
        }}
    except HTTPException:
        raise
    except Exception as e:
<<<<<<< HEAD
        logger.error(f"Failed to get execution result: {{e}}")
        raise HTTPException(status_code=500, detail=str(e))

@app.get("/api/workflow/executions/{{execution_id}}")
async def get_execution_details(execution_id: str):
    """Get execution status and details (legacy endpoint for compatibility)."""
    try:
        if execution_id not in EXECUTIONS:
            raise HTTPException(status_code=404, detail="Execution not found")
        
        execution = EXECUTIONS[execution_id]
        return {{
            "execution_id": execution_id,
            "status": execution["status"],
            "result": execution.get("result"),
            "error": execution.get("error"),
            "timestamp": execution["timestamp"]
        }}
    except HTTPException:
        raise
    except Exception as e:
        logger.error(f"Failed to get execution details: {{e}}")
        raise HTTPException(status_code=500, detail=str(e))

@app.get("/api/workflow/info")
async def workflow_info():
    llm_nodes = [node for node in WORKFLOW_DEF.get("nodes", []) if "openai" in node.get("type", "").lower() or "chat" in node.get("type", "").lower()]
    memory_nodes = [node for node in WORKFLOW_DEF.get("nodes", []) if "memory" in node.get("type", "").lower()]
    
    return {{
        "workflow": WORKFLOW_DEF,
        "nodes_count": len(WORKFLOW_DEF.get("nodes", [])),
        "edges_count": len(WORKFLOW_DEF.get("edges", [])),
        "llm_nodes": llm_nodes,
        "memory_nodes": memory_nodes,
        "memory_enabled": len(memory_nodes) > 0,
        "status": "ready"
    }}

=======
        logger.error(f"Failed to get execution details: {{e}}")
        raise HTTPException(status_code=500, detail=str(e))

@app.get("/api/workflow/info")
async def workflow_info():
    llm_nodes = [node for node in WORKFLOW_DEF.get("nodes", []) if "openai" in node.get("type", "").lower() or "chat" in node.get("type", "").lower()]
    memory_nodes = [node for node in WORKFLOW_DEF.get("nodes", []) if "memory" in node.get("type", "").lower()]
    
    return {{
        "workflow": WORKFLOW_DEF,
        "nodes_count": len(WORKFLOW_DEF.get("nodes", [])),
        "edges_count": len(WORKFLOW_DEF.get("edges", [])),
        "llm_nodes": llm_nodes,
        "memory_nodes": memory_nodes,
        "memory_enabled": len(memory_nodes) > 0,
        "status": "ready"
    }}

>>>>>>> a9316851
# External workflow compatibility endpoints
@app.get("/api/workflow/external/info")
async def external_workflow_info():
    """External workflow compatibility endpoint"""
    llm_nodes = [node for node in WORKFLOW_DEF.get("nodes", []) if "openai" in node.get("type", "").lower() or "chat" in node.get("type", "").lower()]
    memory_nodes = [node for node in WORKFLOW_DEF.get("nodes", []) if "memory" in node.get("type", "").lower()]
    
    return {{
        "workflow_id": os.getenv("WORKFLOW_ID", "unknown"),
        "name": "Exported Workflow",
        "description": "KAI-Fusion exported workflow runtime",
        "external_url": f"http://localhost:{{os.getenv('API_PORT', '8000')}}",
        "api_key_required": REQUIRE_API_KEY,
        "connection_status": "online",
        "capabilities": {{
            "chat": len(llm_nodes) > 0,
            "memory": len(memory_nodes) > 0,
            "info_access": True,
            "modification": False
        }},
        "created_at": datetime.now().isoformat(),
        "last_health_check": datetime.now().isoformat()
    }}

@app.post("/api/workflow/external/ping")
async def external_ping():
    """External workflow ping endpoint"""
    return {{
        "status": "online",
        "timestamp": datetime.now().isoformat(),
        "workflow_id": os.getenv("WORKFLOW_ID", "unknown")
    }}

@app.get("/api/workflow/external/metrics")
async def external_metrics():
    """External workflow metrics endpoint"""
    return {{
        "uptime": "running",
        "requests_processed": 0,
        "last_activity": datetime.now().isoformat(),
        "memory_usage": "N/A",
        "status": "healthy"
    }}

@app.get("/api/workflow/sessions")
async def list_sessions():
    """List all chat sessions with memory."""
    try:
        sessions = []
        memory_dir = "memory"
        
        if os.path.exists(memory_dir):
            for filename in os.listdir(memory_dir):
                if filename.startswith("session_") and filename.endswith(".json"):
                    session_id = filename.replace("session_", "").replace(".json", "")
                    memory = load_session_memory(session_id)
                    
                    # Get last message timestamp
                    last_timestamp = None
                    if memory:
                        last_message = memory[-1]
                        last_timestamp = last_message.get("timestamp")
                    
                    sessions.append({{
                        "session_id": session_id,
                        "message_count": len(memory),
                        "last_activity": last_timestamp
                    }})
        
        return {{
            "sessions": sessions,
            "total_sessions": len(sessions)
        }}
    except Exception as e:
        logger.error(f"Failed to list sessions: {{e}}")
        raise HTTPException(status_code=500, detail=str(e))

@app.get("/api/workflow/memory/{{session_id}}")
async def get_session_memory(session_id: str):
    """Get conversation memory for a session."""
    try:
        memory = load_session_memory(session_id)
        return {{
            "session_id": session_id,
            "messages": memory,
            "message_count": len(memory),
            "memory_enabled": True
        }}
    except Exception as e:
        logger.error(f"Failed to get session memory: {{e}}")
        raise HTTPException(status_code=500, detail=str(e))

@app.delete("/api/workflow/memory/{{session_id}}")
async def clear_session_memory(session_id: str):
    """Clear conversation memory for a session."""
    try:
        memory_file = f"memory/session_{{session_id}}.json"
        if os.path.exists(memory_file):
            os.remove(memory_file)
        
        return {{
            "session_id": session_id,
            "status": "cleared",
            "message": "Session memory cleared successfully"
        }}
    except Exception as e:
        logger.error(f"Failed to clear session memory: {{e}}")
        raise HTTPException(status_code=500, detail=str(e))

if __name__ == "__main__":
    import uvicorn
    uvicorn.run(app, host="0.0.0.0", port=int(os.getenv("API_PORT", "8000")))
'''
    
    # Simplified Dockerfile
    dockerfile = '''FROM python:3.11-slim

WORKDIR /app

# Install dependencies
RUN apt-get update && apt-get install -y curl && rm -rf /var/lib/apt/lists/*

COPY requirements.txt .
RUN pip install --no-cache-dir -r requirements.txt

# Copy application
COPY . .

# Health check
HEALTHCHECK --interval=30s --timeout=10s --retries=3 \\
    CMD curl -f http://localhost:$API_PORT/health || exit 1

EXPOSE 8000

CMD ["python", "-m", "uvicorn", "main:app", "--host", "0.0.0.0", "--port", "8000"]
'''
    
    return {
        "main.py": main_py,
        "Dockerfile": dockerfile
    }

def filter_requirements_for_nodes(node_types: List[str]) -> str:
    """
    Dynamic requirements filtering using DynamicNodeAnalyzer.
    
    Generates optimized requirements.txt based on actual node dependencies
    detected through dynamic analysis instead of static mappings.
    """
    logger.info(f"🔍 Filtering requirements dynamically for nodes: {node_types}")
    
    try:
        # Use dynamic analyzer to get package dependencies
        analyzer = dynamic_analyzer
        
        # Create a minimal flow_data structure for package analysis
        # This leverages the existing analysis results from workflow analysis
        flow_data = {
            "nodes": [{"type": node_type, "id": f"node_{i}", "data": {}}
                     for i, node_type in enumerate(node_types)]
        }
        
        # Perform package analysis
        analysis_result = analyzer.analyze_workflow(flow_data)
        
        # Get dynamically determined packages - format PackageDependency objects properly
        dynamic_packages = [f"{pkg.name}{pkg.version}" for pkg in analysis_result.package_dependencies]
        
        logger.info(f"✅ Dynamic package analysis complete - Found {len(dynamic_packages)} packages")
        logger.info(f"📦 Key packages: {', '.join(dynamic_packages[:5])}{'...' if len(dynamic_packages) > 5 else ''}")
        
        return "\n".join(sorted(dynamic_packages))
        
    except Exception as e:
        logger.error(f"❌ Dynamic package filtering failed: {e}", exc_info=True)
        logger.warning("🔄 Falling back to static package filtering")
        
        # Fallback to static requirements for safety
        return _fallback_static_requirements(node_types)

def _fallback_static_requirements(node_types: List[str]) -> str:
    """
    Fallback static requirements generation for error conditions.
    
    Provides basic package requirements when dynamic analysis fails,
    ensuring export functionality remains available.
    """
    logger.info("🔄 Executing fallback static requirements generation")
    
    # Essential base packages for any workflow
    base_packages = [
        "fastapi>=0.104.0",
        "uvicorn[standard]>=0.24.0",
        "sqlalchemy>=2.0.0",
        "asyncpg>=0.28.0",
        "pydantic>=2.5.0",
        "python-dotenv>=1.0.0",
        "httpx>=0.25.0",
        "requests>=2.31.0"
    ]
    
    # Essential LangChain packages
    langchain_packages = [
        "langchain>=0.1.0",
        "langchain-core>=0.1.0",
        "langchain-community>=0.0.10"
    ]
    
    # Node-specific packages (minimal set)
    node_packages = []
    for node_type in node_types:
        if "OpenAI" in node_type or "Chat" in node_type:
            node_packages.extend(["langchain-openai>=0.0.5", "openai>=1.0.0"])
        elif "Tavily" in node_type:
            node_packages.append("langchain-tavily>=0.2.0")
        elif "Cohere" in node_type:
            node_packages.extend(["cohere>=5.0.0", "langchain-cohere>=0.4.0"])
        elif "VectorStore" in node_type:
            node_packages.append("langchain-postgres>=0.0.15")
    
    # Combine and deduplicate
    all_packages = list(set(base_packages + langchain_packages + node_packages))
    return "\n".join(sorted(all_packages))

def create_pre_configured_env_file(
    dependencies: WorkflowDependencies, 
    user_env_vars: Dict[str, str],
    security: SecurityConfig,
    monitoring: MonitoringConfig,
    docker: DockerConfig,
    flow_data: Dict[str, Any]
) -> str:
    """Create pre-configured .env file with user settings."""
    logger.info("Creating pre-configured .env file")
    
    env_content = [
        "# Generated .env file for workflow export",
        "# Ready to run - no additional configuration needed",
        f"# Generated on: {datetime.now().strftime('%Y-%m-%d %H:%M:%S')}",
        "",
        "# Workflow Configuration",
        f"WORKFLOW_ID={dependencies.workflow_id}",
        f"WORKFLOW_MODE=runtime",
        "",
        "# External Database Configuration", 
        f"DATABASE_URL={user_env_vars.get('DATABASE_URL', 'postgresql://user:pass@localhost:5432/workflow_db')}",
        "",
        "# Security & Authentication",
        f"SECRET_KEY={user_env_vars.get('SECRET_KEY', 'auto-generated-secret-key-' + str(uuid.uuid4()))}",
        f"REQUIRE_API_KEY={str(security.require_api_key).lower()}",
        "",
    ]
    
    # API Keys (combine system and custom keys)
    api_keys = []
    if security.api_keys:
        api_keys.extend([key.strip() for key in security.api_keys.split(',') if key.strip()])
    if security.custom_api_keys:
        api_keys.extend([key.strip() for key in security.custom_api_keys.split(',') if key.strip()])
    
    # Use the exact setting from export configuration (no auto-enable)
    # User explicitly chooses whether API key is required or not
    
    if api_keys:
        env_content.append(f"API_KEYS={','.join(api_keys)}")
    else:
        env_content.append("API_KEYS=")
    
    env_content.extend([
        "",
        "# LangSmith Monitoring (Optional)",
        f"LANGCHAIN_TRACING_V2={str(monitoring.enable_langsmith).lower()}",
        f"LANGCHAIN_API_KEY={monitoring.langsmith_api_key or ''}",
        f"LANGCHAIN_PROJECT={monitoring.langsmith_project or dependencies.workflow_id}",
        "",
        "# Runtime Application",
        "API_HOST=0.0.0.0", 
        f"API_PORT={docker.api_port}",
        f"DOCKER_PORT={docker.docker_port}",
        "",
        "# Auto-migration settings",
        "AUTO_MIGRATE=true",
        "MIGRATION_TIMEOUT=30",
        ""
    ])
    
    # Collect all environment variables to avoid duplicates
    used_env_vars = set(["DATABASE_URL", "SECRET_KEY", "WORKFLOW_ID", "WORKFLOW_MODE", 
                        "REQUIRE_API_KEY", "API_KEYS",
                        "LANGCHAIN_TRACING_V2", "LANGCHAIN_API_KEY", "LANGCHAIN_PROJECT",
                        "API_HOST", "API_PORT", "DOCKER_PORT", "AUTO_MIGRATE", "MIGRATION_TIMEOUT"])
    
    # API Keys and Credentials (from user input - not from nodes)
    credential_vars = {}
    for env_var, value in user_env_vars.items():
        if env_var not in used_env_vars:
            # Check if this is a node-specific variable
            if any(node_type in env_var for node_type in ["OPENAI", "TAVILY", "COHERE", "LANGCHAIN"]):
                continue  # Skip node-specific vars, they'll be handled in node sections
            credential_vars[env_var] = value
            used_env_vars.add(env_var)
    
    if credential_vars:
        env_content.append("# API Keys and Credentials")
        for env_var, value in credential_vars.items():
            env_content.append(f"{env_var}={value}")
        env_content.append("")
    
    # Node Configuration Variables (organized by node type)
    nodes = flow_data.get("nodes", [])
    node_sections = {}
    
    # Group nodes by type
    for node in nodes:
        node_id = node.get("id", "")
        node_type = node.get("type", "")
        node_data = node.get("data", {})
        
        if node_data and node_type:
            if node_type not in node_sections:
                node_sections[node_type] = []
            
            # Collect configuration for this node
            node_config = {}
            
            # Add common settings
            for key, value in node_data.items():
                if key in ["model", "temperature", "max_tokens", "timeout", "max_results", "search_depth"]:
                    env_var_name = f"{node_type.upper()}_{key.upper()}"
                    if env_var_name not in used_env_vars:
                        node_config[env_var_name] = str(value)
                        used_env_vars.add(env_var_name)
            
            # Add credentials (prioritize user input)
            for key, value in node_data.items():
                if any(cred_key in key.lower() for cred_key in ['api_key', 'token', 'secret', 'password', 'key']):
                    env_var_name = f"{node_type.upper()}_{key.upper()}"
                    if env_var_name not in used_env_vars:
                        user_value = user_env_vars.get(env_var_name, str(value))
                        node_config[env_var_name] = str(user_value)
                        used_env_vars.add(env_var_name)
            
            if node_config:
                node_sections[node_type].append((node_id, node_config))
    
    # Write node sections
    if node_sections:
        env_content.append("# Node Configuration Variables")
        for node_type, nodes_list in node_sections.items():
            env_content.append(f"# {node_type} Nodes Configuration")
            
            # Combine all configs for this node type
            combined_config = {}
            for node_id, config in nodes_list:
                combined_config.update(config)
            
            # Write unique variables for this node type
            for env_var, value in combined_config.items():
                env_content.append(f"{env_var}={value}")
            env_content.append("")
    
    return "\n".join(env_content)

def create_ready_to_run_docker_context(
    workflow: Workflow,
    minimal_backend: Dict[str, str],
    pre_configured_env: str,
    docker_config: DockerConfig
) -> Dict[str, str]:
    """Create ready-to-run Docker context files."""
    logger.info("Creating Docker context")
    
    docker_compose = f'''services:
  workflow-api:
    build: .
    env_file:
      - .env
    ports:
      - "{docker_config.docker_port}:{docker_config.api_port}"
    volumes:
      - ./logs:/app/logs
    healthcheck:
      test: ["CMD", "curl", "-f", "http://localhost:$$API_PORT/health"]
      interval: 30s
      timeout: 10s
      retries: 3
    restart: unless-stopped

volumes:
  logs:
'''
    
    return {"docker-compose.yml": docker_compose}

def generate_ready_to_run_readme(workflow_name: str, env_config: WorkflowEnvironmentConfig) -> str:
    """Generate README for exported workflow."""
    
    current_time = datetime.now().strftime("%Y-%m-%d %H:%M:%S")
    workflow_slug = workflow_name.lower().replace(' ', '-')
    port = env_config.docker.docker_port
    auth_required = env_config.security.require_api_key
    
    auth_example = '''  -H "X-API-Key: YOUR_API_KEY" \\''' if auth_required else ""
    
    readme = f"""# {workflow_name} - Docker Export

Ready-to-run Docker export of your KAI-Fusion workflow.

## Quick Start

1. Extract: `unzip workflow-export-{workflow_slug}.zip && cd workflow-export-{workflow_slug}/`
2. Start: `docker-compose up -d`
3. Test: `curl http://localhost:{port}/health`

## API Usage

Execute workflow:
```bash
curl -X POST http://localhost:{port}/api/workflow/execute \\
  -H "Content-Type: application/json" \\
{auth_example}
  -d '{{"input": "Your input here"}}'
```

## Configuration

- API key required: {auth_required}
- Port: {port}
- Modify `.env` file to change settings

## Troubleshooting

- Check status: `docker-compose ps`
- View logs: `docker-compose logs workflow-api`
- Restart: `docker-compose restart`

Generated: {current_time}
"""
    
    return readme

def create_workflow_export_package(components: Dict[str, Any]) -> Dict[str, Any]:
    """Create the final export package as a ZIP file."""
    logger.info("Creating workflow export package")
    
    workflow = components['workflow']
    package_name = f"workflow-export-{workflow.name.lower().replace(' ', '-')}"
    
    with tempfile.TemporaryDirectory() as temp_dir:
        package_dir = os.path.join(temp_dir, package_name)
        os.makedirs(package_dir)
        os.makedirs(os.path.join(package_dir, "logs"))
        
        # Write essential files
        files_to_write = {
            ".env": components['pre_configured_env'],
            "Dockerfile": components['backend']['Dockerfile'],
            "docker-compose.yml": components['docker_configs']['docker-compose.yml'],
            "requirements.txt": components['filtered_requirements'],
            "README.md": components['readme'],
            "main.py": components['backend']['main.py'],
            "workflow-definition.json": json.dumps(workflow.flow_data, indent=2, ensure_ascii=False)
        }
        
        for filename, content in files_to_write.items():
            with open(os.path.join(package_dir, filename), 'w', encoding='utf-8') as f:
                f.write(content)
        
        # Create ZIP file
        zip_path = f"{package_dir}.zip"
        with zipfile.ZipFile(zip_path, 'w', zipfile.ZIP_DEFLATED) as zipf:
            for root, dirs, files in os.walk(package_dir):
                for file in files:
                    file_path = os.path.join(root, file)
                    arcname = os.path.relpath(file_path, temp_dir)
                    zipf.write(file_path, arcname)
        
        # Move to permanent storage
        import shutil
        permanent_dir = os.path.join(os.getcwd(), "exports")
        os.makedirs(permanent_dir, exist_ok=True)
        permanent_zip_path = os.path.join(permanent_dir, f"{package_name}.zip")
        shutil.move(zip_path, permanent_zip_path)
        
        return {
            "download_url": f"/api/v1/export/download/{package_name}.zip",
            "package_size": os.path.getsize(permanent_zip_path),
            "local_path": permanent_zip_path
        }

@router.get("/export/download/{filename}", tags=["Export"])
async def download_export_package(filename: str):
    """Download exported workflow package."""
    try:
        # Validate filename to prevent directory traversal
        if ".." in filename or "/" in filename or "\\" in filename:
            raise HTTPException(
                status_code=status.HTTP_400_BAD_REQUEST,
                detail="Invalid filename"
            )
        
        # Construct file path
        exports_dir = os.path.join(os.getcwd(), "exports")
        file_path = os.path.join(exports_dir, filename)
        
        logger.info(f"Looking for export file: {file_path}")
        logger.info(f"Exports directory: {exports_dir}")
        logger.info(f"File exists: {os.path.exists(file_path)}")
        
        # List available files for debugging
        if os.path.exists(exports_dir):
            available_files = os.listdir(exports_dir)
            logger.info(f"Available files: {available_files}")
        else:
            logger.error(f"Exports directory does not exist: {exports_dir}")
            os.makedirs(exports_dir, exist_ok=True)
        
        # Check if file exists
        if not os.path.exists(file_path):
            raise HTTPException(
                status_code=status.HTTP_404_NOT_FOUND,
                detail=f"Export package not found: {filename}. Available files: {os.listdir(exports_dir) if os.path.exists(exports_dir) else 'None'}"
            )
        
        # Return file response
        return FileResponse(
            path=file_path,
            filename=filename,
            media_type="application/zip"
        )
        
    except Exception as e:
        logger.error(f"Download failed: {e}")
        raise HTTPException(
            status_code=status.HTTP_500_INTERNAL_SERVER_ERROR,
            detail="Download failed"
        )

@router.get("/export/workflows", tags=["Export"])
async def export_workflows():
    """Export workflows data."""
    try:
        # Placeholder for future export functionality
        return {
            "status": "success",
            "message": "Export functionality coming soon",
            "data": {}
        }
    except Exception as e:
        logger.error(f"Export failed: {e}")
        raise HTTPException(
            status_code=status.HTTP_500_INTERNAL_SERVER_ERROR,
            detail="Export operation failed"
        )

@router.get("/export/nodes", tags=["Export"])
async def export_nodes():
    """Export nodes configuration."""
    try:
        # Placeholder for future export functionality
        return {
            "status": "success", 
            "message": "Node export functionality coming soon",
            "data": {}
        }
    except Exception as e:
        logger.error(f"Node export failed: {e}")
        raise HTTPException(
            status_code=status.HTTP_500_INTERNAL_SERVER_ERROR,
            detail="Node export operation failed"
        )


def generate_workflow_api_code() -> str:
    """Generate main application code based on main.py structure."""
    return '''# -*- coding: utf-8 -*-
"""KAI-Fusion Workflow Runtime with OpenAI Integration"""
import asyncio
import asyncpg
import json
import logging
import os
import sqlite3
import uuid
from contextlib import asynccontextmanager
from datetime import datetime
from typing import Dict, Any, Optional
from fastapi import FastAPI, HTTPException, Request
from fastapi.middleware.cors import CORSMiddleware
from pydantic import BaseModel

# Configure logging
logging.basicConfig(level=logging.INFO)
logger = logging.getLogger(__name__)

# Load workflow definition
try:
    with open('workflow-definition.json', 'r', encoding='utf-8') as f:
        WORKFLOW_DEF = json.load(f)
    logger.info("Workflow definition loaded")
except Exception as e:
    logger.error(f"Failed to load workflow: {e}")
    WORKFLOW_DEF = {"nodes": [], "edges": []}

# Security configuration
API_KEYS = [k.strip() for k in (os.getenv("API_KEYS", "") or "").split(",") if k.strip()]
REQUIRE_API_KEY = os.getenv("REQUIRE_API_KEY", "false").lower() == "true"

# Database setup
async def init_database():
    """Initialize database and create tables if they don't exist."""
    try:
        database_url = os.getenv("DATABASE_URL")
        if not database_url:
            logger.warning("No DATABASE_URL provided, using SQLite")
            database_url = "sqlite:///./workflow.db"
        
        logger.info(f"Initializing database: {database_url[:50]}...")
        
        # Handle different database types
        if database_url.startswith("sqlite"):
            # For SQLite, create simple JSON storage
            import sqlite3
            
            db_path = database_url.replace("sqlite:///", "")
            conn = sqlite3.connect(db_path)
            
            # Create basic execution tracking table
            conn.execute("""
CREATE TABLE IF NOT EXISTS workflow_executions (
    execution_id TEXT PRIMARY KEY,
    status TEXT NOT NULL,
    input_data TEXT,
    result_data TEXT,
    error_message TEXT,
    created_at TIMESTAMP DEFAULT CURRENT_TIMESTAMP,
    updated_at TIMESTAMP DEFAULT CURRENT_TIMESTAMP
)
            """)
            
            # Create session memory table
            conn.execute("""
CREATE TABLE IF NOT EXISTS session_memory (
    session_id TEXT NOT NULL,
    message_order INTEGER NOT NULL,
    role TEXT NOT NULL,
    content TEXT NOT NULL,
    timestamp TIMESTAMP DEFAULT CURRENT_TIMESTAMP,
    PRIMARY KEY (session_id, message_order)
)
            """)
            
            conn.commit()
            conn.close()
            logger.info("SQLite database initialized successfully")
            
        elif database_url.startswith("postgresql"):
            # For PostgreSQL, create tables using asyncpg
            try:
                import asyncpg
                
                # Parse connection URL
                conn = await asyncpg.connect(database_url)
                
                # Create execution tracking table
                await conn.execute("""
CREATE TABLE IF NOT EXISTS workflow_executions (
    execution_id VARCHAR(255) PRIMARY KEY,
    status VARCHAR(50) NOT NULL,
    input_data JSONB,
    result_data JSONB,
    error_message TEXT,
    created_at TIMESTAMP DEFAULT CURRENT_TIMESTAMP,
    updated_at TIMESTAMP DEFAULT CURRENT_TIMESTAMP
)
                """)
                
                # Create session memory table
                await conn.execute("""
CREATE TABLE IF NOT EXISTS session_memory (
    session_id VARCHAR(255) NOT NULL,
    message_order INTEGER NOT NULL,
    role VARCHAR(20) NOT NULL,
    content TEXT NOT NULL,
    timestamp TIMESTAMP DEFAULT CURRENT_TIMESTAMP,
    PRIMARY KEY (session_id, message_order)
)
                """)
                
                await conn.close()
                logger.info("PostgreSQL database initialized successfully")
                
            except ImportError:
                logger.error("asyncpg not installed for PostgreSQL support")
                logger.warning("Continuing with file-based storage")
            except Exception as e:
                logger.error(f"PostgreSQL initialization failed: {e}")
                logger.warning("Continuing with file-based storage")
        else:
            logger.warning(f"Unsupported database type: {database_url[:10]}, using file-based storage")
            
    except Exception as e:
        logger.error(f"Database initialization failed: {e}")
        logger.warning("Continuing with file-based storage only")

@asynccontextmanager
async def lifespan(app: FastAPI):
    """Manage application lifespan events."""
    # Startup
    try:
        await init_database()
        logger.info("✅ Workflow runtime started successfully")
    except Exception as e:
        logger.error(f"❌ Database startup failed: {e}")
        logger.info("✅ Workflow runtime started with file-based storage")
    
    yield
    
    # Shutdown
    logger.info("🔄 Shutting down workflow runtime")

# Initialize FastAPI
app = FastAPI(
    title="KAI-Fusion Workflow Runtime",
    description=f"Runtime for workflow: {os.getenv('WORKFLOW_ID', 'unknown')}",
    version="1.0.0",
    lifespan=lifespan
)

# CORS middleware
app.add_middleware(
    CORSMiddleware,
    allow_origins=["*"],
    allow_credentials=True,
    allow_methods=["*"],
    allow_headers=["*"],
)

# Request/Response models
class WorkflowRequest(BaseModel):
    input: str
    parameters: Optional[Dict[str, Any]] = None
    session_id: Optional[str] = None

class WorkflowResponse(BaseModel):
    execution_id: str
    status: str
    result: Optional[Any] = None
    error: Optional[str] = None
    timestamp: str

# In-memory execution storage (fallback)
EXECUTIONS = {}

# Database persistence functions
async def save_execution_to_db(execution_data: Dict[str, Any]):
    """Save execution to database if available."""
    try:
        database_url = os.getenv("DATABASE_URL", "")
        
        if database_url.startswith("sqlite"):
            import sqlite3
            db_path = database_url.replace("sqlite:///", "")
            conn = sqlite3.connect(db_path)
            
            conn.execute("""
                INSERT OR REPLACE INTO workflow_executions
                (execution_id, status, input_data, result_data, error_message, updated_at)
                VALUES (?, ?, ?, ?, ?, CURRENT_TIMESTAMP)
            """, (
                execution_data["execution_id"],
                execution_data["status"],
                json.dumps(execution_data.get("input")),
                json.dumps(execution_data.get("result")),
                execution_data.get("error")
            ))
            
            conn.commit()
            conn.close()
            
        elif database_url.startswith("postgresql"):
            import asyncpg
            conn = await asyncpg.connect(database_url)
            
            await conn.execute("""
                INSERT INTO workflow_executions
                (execution_id, status, input_data, result_data, error_message, updated_at)
                VALUES ($1, $2, $3, $4, $5, CURRENT_TIMESTAMP)
                ON CONFLICT (execution_id) DO UPDATE SET
                    status = EXCLUDED.status,
                    result_data = EXCLUDED.result_data,
                    error_message = EXCLUDED.error_message,
                    updated_at = EXCLUDED.updated_at
            """,
                execution_data["execution_id"],
                execution_data["status"],
                execution_data.get("input"),
                execution_data.get("result"),
                execution_data.get("error")
            )
            
            await conn.close()
            
    except Exception as e:
        logger.error(f"Failed to save to database: {e}")
        # Continue with in-memory storage

async def get_execution_from_db(execution_id: str) -> Optional[Dict[str, Any]]:
    """Get execution from database if available."""
    try:
        database_url = os.getenv("DATABASE_URL", "")
        
        if database_url.startswith("sqlite"):
            import sqlite3
            db_path = database_url.replace("sqlite:///", "")
            conn = sqlite3.connect(db_path)
            
            cursor = conn.execute("""
                SELECT execution_id, status, input_data, result_data, error_message, created_at
                FROM workflow_executions WHERE execution_id = ?
            """, (execution_id,))
            
            row = cursor.fetchone()
            conn.close()
            
            if row:
                return {
                    "execution_id": row[0],
                    "status": row[1],
                    "input": json.loads(row[2]) if row[2] else None,
                    "result": json.loads(row[3]) if row[3] else None,
                    "error": row[4],
                    "timestamp": row[5]
                }
                
        elif database_url.startswith("postgresql"):
            import asyncpg
            conn = await asyncpg.connect(database_url)
            
            row = await conn.fetchrow("""
                SELECT execution_id, status, input_data, result_data, error_message, created_at
                FROM workflow_executions WHERE execution_id = $1
            """, execution_id)
            
            await conn.close()
            
            if row:
                return {
                    "execution_id": row["execution_id"],
                    "status": row["status"],
                    "input": row["input_data"],
                    "result": row["result_data"],
                    "error": row["error_message"],
                    "timestamp": row["created_at"].isoformat()
                }
                
    except Exception as e:
        logger.error(f"Failed to get from database: {e}")
        
    return None

async def save_session_memory_to_db(session_id: str, messages: list):
    """Save session memory to database if available."""
    try:
        database_url = os.getenv("DATABASE_URL", "")
        
        if database_url.startswith("sqlite"):
            import sqlite3
            db_path = database_url.replace("sqlite:///", "")
            conn = sqlite3.connect(db_path)
            
            # Clear existing session messages
            conn.execute('DELETE FROM session_memory WHERE session_id = ?', (session_id,))
            
            # Insert new messages
            for i, message in enumerate(messages):
                conn.execute("""
                    INSERT INTO session_memory (session_id, message_order, role, content, timestamp)
                    VALUES (?, ?, ?, ?, ?)
                """, (
                    session_id,
                    i,
                    message.get("role"),
                    message.get("content"),
                    message.get("timestamp", datetime.now().isoformat())
                ))
            
            conn.commit()
            conn.close()
            
        elif database_url.startswith("postgresql"):
            import asyncpg
            conn = await asyncpg.connect(database_url)
            
            # Clear existing session messages
            await conn.execute('DELETE FROM session_memory WHERE session_id = $1', session_id)
            
            # Insert new messages
            for i, message in enumerate(messages):
                await conn.execute("""
                    INSERT INTO session_memory (session_id, message_order, role, content, timestamp)
                    VALUES ($1, $2, $3, $4, $5)
                """,
                    session_id,
                    i,
                    message.get("role"),
                    message.get("content"),
                    message.get("timestamp", datetime.now().isoformat())
                )
            
            await conn.close()
            
    except Exception as e:
        logger.error(f"Failed to save session memory to database: {e}")

async def load_session_memory_from_db(session_id: str) -> list:
    """Load session memory from database if available."""
    try:
        database_url = os.getenv("DATABASE_URL", "")
        
        if database_url.startswith("sqlite"):
            import sqlite3
            db_path = database_url.replace("sqlite:///", "")
            conn = sqlite3.connect(db_path)
            
            cursor = conn.execute("""
                SELECT role, content, timestamp FROM session_memory
                WHERE session_id = ? ORDER BY message_order
            """, (session_id,))
            
            messages = []
            for row in cursor.fetchall():
                messages.append({
                    "role": row[0],
                    "content": row[1],
                    "timestamp": row[2]
                })
            
            conn.close()
            return messages
            
        elif database_url.startswith("postgresql"):
            import asyncpg
            conn = await asyncpg.connect(database_url)
            
            rows = await conn.fetch("""
                SELECT role, content, timestamp FROM session_memory
                WHERE session_id = $1 ORDER BY message_order
            """, session_id)
            
            messages = []
            for row in rows:
                messages.append({
                    "role": row["role"],
                    "content": row["content"],
                    "timestamp": row["timestamp"].isoformat()
                })
            
            await conn.close()
            return messages
            
    except Exception as e:
        logger.error(f"Failed to load session memory from database: {e}")
        
    return []

# Security middleware
@app.middleware("http")
async def security_middleware(request: Request, call_next):
    if REQUIRE_API_KEY and request.url.path.startswith("/api/"):
        api_key = request.headers.get("X-API-Key") or (
            request.headers.get("Authorization", "").replace("Bearer ", "")
        )
        if not api_key or api_key not in API_KEYS:
            raise HTTPException(status_code=401, detail="Invalid API key")
    
    return await call_next(request)

def execute_llm_workflow(user_input: str, session_id: str = None, parameters: Dict[str, Any] = None) -> Dict[str, Any]:
    """Execute LLM workflow with user input and session memory."""
    try:
        # Validate user input
        if not user_input or not user_input.strip():
            return {"response": "Input is required and cannot be empty", "type": "error"}
            
        # Find LLM and Memory nodes in workflow
        llm_nodes = [node for node in WORKFLOW_DEF.get("nodes", []) if "openai" in node.get("type", "").lower() or "chat" in node.get("type", "").lower()]
        memory_nodes = [node for node in WORKFLOW_DEF.get("nodes", []) if "memory" in node.get("type", "").lower()]
        
        if not llm_nodes:
            return {"response": "No LLM nodes found in workflow", "type": "error"}
        
        # Initialize memory system
        session_memory = []
        if session_id and memory_nodes:
            session_memory = load_session_memory(session_id)
        
        # OpenAI integration
        try:
            import openai
            
            # Get API key from environment
            api_key = os.getenv("OPENAI_API_KEY") or os.getenv("OPENAICHAT_API_KEY")
            if not api_key:
                return {"response": "OpenAI API key not configured", "type": "error"}
            
            # Initialize OpenAI client
            client = openai.OpenAI(api_key=api_key)
            
            # Get model from workflow or use default
            model = "gpt-4o-mini"
            temperature = 0.7
            max_tokens = 2048
            
            # Extract model config from first LLM node
            if llm_nodes:
                node_data = llm_nodes[0].get("data", {})
                model = node_data.get("model_name", model)
                temperature = float(node_data.get("temperature", temperature))
                max_tokens = int(node_data.get("max_tokens", max_tokens))
            
            # Build messages with memory
            messages = [{"role": "system", "content": "You are a helpful AI assistant integrated into KAI-Fusion workflow system."}]
            
            # Add memory context if available
            if session_memory:
                # Add recent conversation history (last 10 messages)
                recent_memory = session_memory[-10:] if len(session_memory) > 10 else session_memory
                for mem in recent_memory:
                    if mem.get("role") in ["user", "assistant"]:
                        messages.append({"role": mem["role"], "content": mem["content"]})
            
            # Add current user input
            messages.append({"role": "user", "content": user_input})
            
            logger.info(f"Calling OpenAI with model {model} for input: {user_input[:50]}...")
            
            # Create chat completion
            response = client.chat.completions.create(
                model=model,
                messages=messages,
                temperature=temperature,
                max_tokens=max_tokens
            )
            
            assistant_response = response.choices[0].message.content
            
            # Save to memory if memory nodes exist and session_id provided
            if session_id and memory_nodes:
                save_to_session_memory(session_id, user_input, assistant_response)
            
            return {
                "response": assistant_response,
                "type": "success",
                "model": model,
                "session_id": session_id,
                "memory_enabled": bool(memory_nodes and session_id),
                "usage": {
                    "prompt_tokens": response.usage.prompt_tokens,
                    "completion_tokens": response.usage.completion_tokens,
                    "total_tokens": response.usage.total_tokens
                }
            }
            
        except ImportError:
            return {"response": "OpenAI library not installed", "type": "error"}
        except Exception as e:
            logger.error(f"OpenAI API error: {e}")
            return {"response": f"LLM execution failed: {str(e)}", "type": "error"}
    
    except Exception as e:
        logger.error(f"Workflow execution error: {e}")
        return {"response": f"Workflow execution failed: {str(e)}", "type": "error"}

def load_session_memory(session_id: str) -> list:
    """Load conversation memory for a session."""
    try:
        # Try database first (async safe)
        try:
            loop = asyncio.new_event_loop()
            asyncio.set_event_loop(loop)
            memory = loop.run_until_complete(load_session_memory_from_db(session_id))
            loop.close()
            if memory:
                return memory
        except Exception as db_e:
            logger.warning(f"Failed to load from database, falling back to file: {db_e}")
            
        # Fallback to file storage
        memory_file = f"memory/session_{session_id}.json"
        if os.path.exists(memory_file):
            with open(memory_file, 'r', encoding='utf-8') as f:
                return json.load(f)
                    
    except Exception as e:
        logger.error(f"Failed to load session memory: {e}")
    return []

def save_to_session_memory(session_id: str, user_input: str, assistant_response: str):
    """Save conversation to session memory."""
    try:
        # Load existing memory
        memory = load_session_memory(session_id)
        
        # Add new conversation
        timestamp = datetime.now().isoformat()
        new_messages = [
            {"role": "user", "content": user_input, "timestamp": timestamp},
            {"role": "assistant", "content": assistant_response, "timestamp": timestamp}
        ]
        memory.extend(new_messages)
        
        # Keep only last 100 messages to prevent memory from growing too large
        if len(memory) > 100:
            memory = memory[-100:]
        
        # Try to save to database first (async safe)
        try:
            loop = asyncio.new_event_loop()
            asyncio.set_event_loop(loop)
            loop.run_until_complete(save_session_memory_to_db(session_id, memory))
            loop.close()
        except Exception as db_e:
            logger.warning(f"Failed to save to database, falling back to file: {db_e}")
            
            # Fallback to file storage
            os.makedirs("memory", exist_ok=True)
            memory_file = f"memory/session_{session_id}.json"
            with open(memory_file, 'w', encoding='utf-8') as f:
                json.dump(memory, f, indent=2, ensure_ascii=False)
            
    except Exception as e:
        logger.error(f"Failed to save session memory: {e}")

# API Endpoints
@app.get("/")
async def root():
    return {
        "service": "KAI-Fusion Workflow Runtime",
        "workflow_id": os.getenv("WORKFLOW_ID"),
        "status": "running"
    }

@app.get("/health")
async def health():
    return {"status": "healthy", "timestamp": datetime.now().isoformat()}

@app.post("/api/workflow/execute")
async def execute_workflow(request: WorkflowRequest):
    execution_id = str(uuid.uuid4())
    
    try:
        # Generate session ID if not provided
        session_id = request.session_id or f"session_{str(uuid.uuid4())[:8]}"
        
        print(f"Executing workflow with input: {request.input}, session: {session_id}")
        
        # Validate input
        if not request.input or not request.input.strip():
            return WorkflowResponse(
                execution_id=execution_id,
                status="failed",
                error="Input is required and cannot be empty",
                result=None,
                timestamp=datetime.now().isoformat()
            )
        
        # Execute LLM workflow with session memory
        result = execute_llm_workflow(request.input, session_id, request.parameters or {})
        
        # Store execution result for status/result endpoints
        EXECUTIONS[execution_id] = {
            "execution_id": execution_id,
            "status": "completed" if result.get("type") == "success" else "failed",
            "result": result,
            "error": None if result.get("type") == "success" else result.get("response"),
            "timestamp": datetime.now().isoformat(),
            "session_id": session_id
        }
        
        return WorkflowResponse(
            execution_id=execution_id,
            status="completed" if result.get("type") == "success" else "failed",
            result=result,
            error=None if result.get("type") == "success" else result.get("response"),
            timestamp=datetime.now().isoformat()
        )
        
    except Exception as e:
        logger.error(f"Workflow execution failed: {e}")
        execution_data = {
            "execution_id": execution_id,
            "status": "failed",
            "error": str(e),
            "result": None,
            "timestamp": datetime.now().isoformat()
        }
        EXECUTIONS[execution_id] = execution_data
        return WorkflowResponse(**execution_data)

@app.get("/api/workflow/status/{execution_id}")
async def get_execution_status(execution_id: str):
    """Get execution status."""
    try:
        if execution_id not in EXECUTIONS:
            raise HTTPException(status_code=404, detail="Execution not found")
        
        execution = EXECUTIONS[execution_id]
        return {
            "execution_id": execution_id,
            "status": execution["status"],
            "timestamp": execution["timestamp"]
        }
    except HTTPException:
        raise
    except Exception as e:
        logger.error(f"Failed to get execution status: {e}")
        raise HTTPException(status_code=500, detail=str(e))

@app.get("/api/workflow/result/{execution_id}")
async def get_execution_result(execution_id: str):
    """Get execution result."""
    try:
        if execution_id not in EXECUTIONS:
            raise HTTPException(status_code=404, detail="Execution not found")
        
        execution = EXECUTIONS[execution_id]
        return {
            "execution_id": execution_id,
            "status": execution["status"],
            "result": execution["result"],
            "error": execution.get("error"),
            "timestamp": execution["timestamp"]
        }
    except HTTPException:
        raise
    except Exception as e:
        logger.error(f"Failed to get execution result: {e}")
        raise HTTPException(status_code=500, detail=str(e))

@app.get("/api/workflow/executions/{execution_id}")
async def get_execution_details(execution_id: str):
    """Get execution status and details (legacy endpoint for compatibility)."""
    try:
        if execution_id not in EXECUTIONS:
            # Try to get from database
            db_execution = await get_execution_from_db(execution_id)
            if db_execution:
                return db_execution
            raise HTTPException(status_code=404, detail="Execution not found")
        
        execution = EXECUTIONS[execution_id]
        return {
            "execution_id": execution_id,
            "status": execution["status"],
            "result": execution.get("result"),
            "error": execution.get("error"),
            "timestamp": execution["timestamp"]
        }
    except HTTPException:
        raise
    except Exception as e:
        logger.error(f"Failed to get execution details: {e}")
        raise HTTPException(status_code=500, detail=str(e))

@app.get("/api/workflow/info")
async def workflow_info():
    llm_nodes = [node for node in WORKFLOW_DEF.get("nodes", []) if "openai" in node.get("type", "").lower() or "chat" in node.get("type", "").lower()]
    memory_nodes = [node for node in WORKFLOW_DEF.get("nodes", []) if "memory" in node.get("type", "").lower()]
    
    return {
        "workflow": WORKFLOW_DEF,
        "nodes_count": len(WORKFLOW_DEF.get("nodes", [])),
        "edges_count": len(WORKFLOW_DEF.get("edges", [])),
        "llm_nodes": llm_nodes,
        "memory_nodes": memory_nodes,
        "memory_enabled": len(memory_nodes) > 0,
        "status": "ready"
    }

# External workflow compatibility endpoints
@app.get("/api/workflow/external/info")
async def external_workflow_info():
    """External workflow compatibility endpoint"""
    llm_nodes = [node for node in WORKFLOW_DEF.get("nodes", []) if "openai" in node.get("type", "").lower() or "chat" in node.get("type", "").lower()]
    memory_nodes = [node for node in WORKFLOW_DEF.get("nodes", []) if "memory" in node.get("type", "").lower()]
    
    return {
        "workflow_id": os.getenv("WORKFLOW_ID", "unknown"),
        "name": "Exported Workflow",
        "description": "KAI-Fusion exported workflow runtime",
        "external_url": f"http://localhost:{os.getenv('API_PORT', '8001')}",
        "api_key_required": REQUIRE_API_KEY,
        "connection_status": "online",
        "capabilities": {
            "chat": len(llm_nodes) > 0,
            "memory": len(memory_nodes) > 0,
            "info_access": True,
            "modification": False
        },
        "created_at": datetime.now().isoformat(),
        "last_health_check": datetime.now().isoformat()
    }

@app.post("/api/workflow/external/ping")
async def external_ping():
    """External workflow ping endpoint"""
    return {
        "status": "online",
        "timestamp": datetime.now().isoformat(),
        "workflow_id": os.getenv("WORKFLOW_ID", "unknown")
    }

@app.get("/api/workflow/external/metrics")
async def external_metrics():
    """External workflow metrics endpoint"""
    return {
        "uptime": "running",
        "requests_processed": 0,
        "last_activity": datetime.now().isoformat(),
        "memory_usage": "N/A",
        "status": "healthy"
    }

@app.get("/api/workflow/sessions")
async def list_sessions():
    """List all chat sessions with memory."""
    try:
        sessions = []
        memory_dir = "memory"
        
        if os.path.exists(memory_dir):
            for filename in os.listdir(memory_dir):
                if filename.startswith("session_") and filename.endswith(".json"):
                    session_id = filename[8:-5]  # Remove "session_" and ".json"
                    try:
                        memory = load_session_memory(session_id)
                        sessions.append({
                            "session_id": session_id,
                            "message_count": len(memory),
                            "last_activity": memory[-1].get("timestamp") if memory else None
                        })
                    except Exception:
                        continue
        
        return {
            "sessions": sessions,
            "total_sessions": len(sessions)
        }
    except Exception as e:
        logger.error(f"Failed to list sessions: {e}")
        raise HTTPException(status_code=500, detail=str(e))

@app.get("/api/workflow/memory/{session_id}")
async def get_session_memory(session_id: str):
    """Get conversation memory for a session."""
    try:
        memory = load_session_memory(session_id)
        return {
            "session_id": session_id,
            "messages": memory,
            "message_count": len(memory),
            "memory_enabled": True
        }
    except Exception as e:
        logger.error(f"Failed to get session memory: {e}")
        raise HTTPException(status_code=500, detail=str(e))

@app.delete("/api/workflow/memory/{session_id}")
async def clear_session_memory(session_id: str):
    """Clear conversation memory for a session."""
    try:
        memory_file = f"memory/session_{session_id}.json"
        if os.path.exists(memory_file):
            os.remove(memory_file)
        
        return {
            "session_id": session_id,
            "status": "cleared",
            "message": "Session memory cleared successfully"
        }
    except Exception as e:
        logger.error(f"Failed to clear session memory: {e}")
        raise HTTPException(status_code=500, detail=str(e))

if __name__ == "__main__":
    import uvicorn
    uvicorn.run(app, host="0.0.0.0", port=int(os.getenv("API_PORT", "8001")))
'''



@router.get("/export/download/{filename}", tags=["Export"])
async def download_exported_workflow(filename: str):
    """Download exported workflow package."""
    try:
        file_path = os.path.join(tempfile.gettempdir(), filename)
        if not os.path.exists(file_path):
            raise HTTPException(status_code=404, detail="File not found")
        
        return FileResponse(
            file_path,
            media_type="application/zip",
            filename=filename
        )
    except HTTPException:
        raise
    except Exception as e:
        logger.error(f"Download failed: {e}")
        raise HTTPException(status_code=500, detail=str(e))

@router.get("/export/workflows", tags=["Export"])
async def list_exported_workflows(
    current_user: User = Depends(get_current_user),
    db: AsyncSession = Depends(get_db_session)
):
    """List exported workflows for current user."""
    try:
        # Implementation placeholder
        return {"exported_workflows": []}
    except Exception as e:
        logger.error(f"Failed to list exported workflows: {e}")
        raise HTTPException(status_code=500, detail=str(e))

@router.get("/export/nodes", tags=["Export"])
async def get_exportable_nodes():
    """Get list of exportable node types."""
    try:
        # Implementation placeholder
        return {"exportable_nodes": []}
    except Exception as e:
        logger.error(f"Failed to get exportable nodes: {e}")
        raise HTTPException(status_code=500, detail=str(e))

def generate_health_api_code() -> str:
    """Generate health check API code."""
    return '''# -*- coding: utf-8 -*-
"""Health check API endpoints."""

from fastapi import APIRouter
from typing import Dict, Any
import logging
import os

logger = logging.getLogger(__name__)
router = APIRouter()

@router.get("/health")
async def health_check() -> Dict[str, Any]:
    """Health check endpoint."""
    return {
        "status": "healthy",
        "service": "workflow-runtime",
        "version": "1.0.0",
        "environment": os.getenv("ENVIRONMENT", "production")
    }

@router.get("/status")
async def status_check() -> Dict[str, Any]:
    """Detailed status check."""
    return {
        "status": "healthy",
        "checks": {
            "database": "connected",
            "workflow_engine": "ready",
            "api": "operational"
        },
        "uptime": "running",
        "configuration": {
            "workflow_mode": os.getenv("WORKFLOW_MODE", "runtime"),
            "api_port": os.getenv("API_PORT", "8000")
        }
    }
'''


def generate_workflow_models_code() -> str:
    """Generate workflow data models code."""
    return '''# -*- coding: utf-8 -*-
"""Workflow data models."""

from sqlalchemy import Column, String, Text, DateTime, JSON
from sqlalchemy.ext.declarative import declarative_base
from sqlalchemy.sql import func
from pydantic import BaseModel
from typing import Dict, Any, Optional
from datetime import datetime
import uuid

Base = declarative_base()

class WorkflowExecution(Base):
    """Workflow execution database model."""
    __tablename__ = "workflow_executions"
    
    execution_id = Column(String, primary_key=True, default=lambda: str(uuid.uuid4()))
    status = Column(String, nullable=False, default="pending")
    input_data = Column(JSON, nullable=True)
    output_data = Column(JSON, nullable=True)
    execution_config = Column(JSON, nullable=True)
    error_message = Column(Text, nullable=True)
    created_at = Column(DateTime, default=func.now())
    updated_at = Column(DateTime, default=func.now(), onupdate=func.now())

class WorkflowExecutionRequest(BaseModel):
    """Pydantic model for workflow execution requests."""
    input_data: Optional[Dict[str, Any]] = None
    execution_config: Optional[Dict[str, Any]] = None

class WorkflowExecutionResponse(BaseModel):
    """Pydantic model for workflow execution responses."""
    execution_id: str
    status: str
    result: Optional[Dict[str, Any]] = None
    error: Optional[str] = None
    created_at: datetime
    updated_at: datetime
'''


def generate_execution_models_code() -> str:
    """Generate execution-specific models code."""
    return '''# -*- coding: utf-8 -*-
"""Execution tracking models."""

from sqlalchemy import Column, String, Text, DateTime, Integer, Float
from sqlalchemy.ext.declarative import declarative_base
from sqlalchemy.sql import func
from pydantic import BaseModel
from typing import Optional
from datetime import datetime
import uuid

Base = declarative_base()

class ExecutionLog(Base):
    """Execution log database model."""
    __tablename__ = "execution_logs"
    
    log_id = Column(String, primary_key=True, default=lambda: str(uuid.uuid4()))
    execution_id = Column(String, nullable=False)
    log_level = Column(String, nullable=False, default="INFO")
    message = Column(Text, nullable=False)
    timestamp = Column(DateTime, default=func.now())
    node_id = Column(String, nullable=True)
    step_number = Column(Integer, nullable=True)

class ExecutionMetrics(Base):
    """Execution metrics database model."""
    __tablename__ = "execution_metrics"
    
    metric_id = Column(String, primary_key=True, default=lambda: str(uuid.uuid4()))
    execution_id = Column(String, nullable=False)
    metric_name = Column(String, nullable=False)
    metric_value = Column(Float, nullable=False)
    timestamp = Column(DateTime, default=func.now())

class ExecutionLogEntry(BaseModel):
    """Pydantic model for execution log entries."""
    log_level: str
    message: str
    node_id: Optional[str] = None
    step_number: Optional[int] = None
    timestamp: datetime

class ExecutionMetric(BaseModel):
    """Pydantic model for execution metrics."""
    metric_name: str
    metric_value: float
    timestamp: datetime
'''


def generate_core_config_code() -> str:
    """Generate core configuration code."""
    return '''# -*- coding: utf-8 -*-
"""Core configuration settings."""

import os
from typing import Optional

class Settings:
    """Application settings."""
    
    # API Configuration - Use dynamic port from environment
    API_PORT: int = int(os.getenv("API_PORT", "8000"))
    HOST: str = os.getenv("API_HOST", "0.0.0.0")
    
    # Database Configuration
    DATABASE_URL: str = os.getenv("DATABASE_URL", "sqlite:///./workflow.db")
    
    # Workflow Configuration
    WORKFLOW_ID: str = os.getenv("WORKFLOW_ID", "unknown")
    WORKFLOW_MODE: str = os.getenv("WORKFLOW_MODE", "runtime")
    
    # Security Configuration
    API_KEYS: Optional[str] = os.getenv("API_KEYS", None)
    REQUIRE_API_KEY: str = os.getenv("REQUIRE_API_KEY", "false")
    
    # Monitoring Configuration
    ENABLE_LANGSMITH: bool = os.getenv("ENABLE_LANGSMITH", "false").lower() == "true"
    LANGCHAIN_API_KEY: Optional[str] = os.getenv("LANGCHAIN_API_KEY", None)
    LANGSMITH_PROJECT: Optional[str] = os.getenv("LANGSMITH_PROJECT", None)
    
    # Logging Configuration
    LOG_LEVEL: str = os.getenv("LOG_LEVEL", "INFO")
    LOG_FORMAT: str = os.getenv("LOG_FORMAT", "%(asctime)s - %(name)s - %(levelname)s - %(message)s")

# Global settings instance
settings = Settings()
'''


def generate_core_database_code() -> str:
    """Generate core database utilities code."""
    return '''# -*- coding: utf-8 -*-
"""Database configuration and utilities."""

from sqlalchemy.ext.asyncio import create_async_engine, AsyncSession
from sqlalchemy.orm import sessionmaker
from sqlalchemy.ext.declarative import declarative_base
import logging

from app.core.config import settings

logger = logging.getLogger(__name__)

# Create async engine with asyncpg configuration
engine = create_async_engine(
    settings.DATABASE_URL.replace("postgresql://", "postgresql+asyncpg://") 
    if settings.DATABASE_URL.startswith("postgresql://") 
    else settings.DATABASE_URL,
    echo=False,
    # Disable prepared statement cache to avoid conflicts
    connect_args={"statement_cache_size": 0} if "postgresql" in settings.DATABASE_URL else {}
)

# Create async session factory
AsyncSessionLocal = sessionmaker(
    engine, class_=AsyncSession, expire_on_commit=False
)

Base = declarative_base()

async def get_db_session() -> AsyncSession:
    """Get database session."""
    async with AsyncSessionLocal() as session:
        try:
            yield session
        finally:
            await session.close()

async def init_database():
    """Initialize database tables."""
    try:
        async with engine.begin() as conn:
            await conn.run_sync(Base.metadata.create_all)
        logger.info("Database initialized successfully")
    except Exception as e:
        logger.error(f"Database initialization failed: {e}")
        raise

def generate_health_api_code() -> str:
    """Generate health check endpoints code."""
    return '''# No additional health API code needed - included in main app'''

def generate_workflow_models_code() -> str:
    """Generate workflow model definitions code."""
    return '''# No additional workflow models needed - included in main app'''

def generate_execution_models_code() -> str:
    """Generate execution model definitions code."""
    return '''# No additional execution models needed - included in main app'''

def generate_core_config_code() -> str:
    """Generate core configuration code."""
    return '''# No additional core config needed - included in main app'''

def generate_core_database_code() -> str:
    """Generate core database utilities code."""
    return '''# No additional database code needed - included in main app'''<|MERGE_RESOLUTION|>--- conflicted
+++ resolved
@@ -1112,8 +1112,6 @@
 @app.get("/api/workflow/result/{{execution_id}}")
 async def get_execution_result(execution_id: str):
     """Get execution result."""
-<<<<<<< HEAD
-=======
     try:
         if execution_id not in EXECUTIONS:
             raise HTTPException(status_code=404, detail="Execution not found")
@@ -1135,33 +1133,6 @@
 @app.get("/api/workflow/executions/{{execution_id}}")
 async def get_execution_details(execution_id: str):
     """Get execution status and details (legacy endpoint for compatibility)."""
->>>>>>> a9316851
-    try:
-        if execution_id not in EXECUTIONS:
-            raise HTTPException(status_code=404, detail="Execution not found")
-        
-        execution = EXECUTIONS[execution_id]
-        return {{
-            "execution_id": execution_id,
-            "status": execution["status"],
-<<<<<<< HEAD
-            "result": execution["result"],
-=======
-            "result": execution.get("result"),
->>>>>>> a9316851
-            "error": execution.get("error"),
-            "timestamp": execution["timestamp"]
-        }}
-    except HTTPException:
-        raise
-    except Exception as e:
-<<<<<<< HEAD
-        logger.error(f"Failed to get execution result: {{e}}")
-        raise HTTPException(status_code=500, detail=str(e))
-
-@app.get("/api/workflow/executions/{{execution_id}}")
-async def get_execution_details(execution_id: str):
-    """Get execution status and details (legacy endpoint for compatibility)."""
     try:
         if execution_id not in EXECUTIONS:
             raise HTTPException(status_code=404, detail="Execution not found")
@@ -1195,26 +1166,6 @@
         "status": "ready"
     }}
 
-=======
-        logger.error(f"Failed to get execution details: {{e}}")
-        raise HTTPException(status_code=500, detail=str(e))
-
-@app.get("/api/workflow/info")
-async def workflow_info():
-    llm_nodes = [node for node in WORKFLOW_DEF.get("nodes", []) if "openai" in node.get("type", "").lower() or "chat" in node.get("type", "").lower()]
-    memory_nodes = [node for node in WORKFLOW_DEF.get("nodes", []) if "memory" in node.get("type", "").lower()]
-    
-    return {{
-        "workflow": WORKFLOW_DEF,
-        "nodes_count": len(WORKFLOW_DEF.get("nodes", [])),
-        "edges_count": len(WORKFLOW_DEF.get("edges", [])),
-        "llm_nodes": llm_nodes,
-        "memory_nodes": memory_nodes,
-        "memory_enabled": len(memory_nodes) > 0,
-        "status": "ready"
-    }}
-
->>>>>>> a9316851
 # External workflow compatibility endpoints
 @app.get("/api/workflow/external/info")
 async def external_workflow_info():
