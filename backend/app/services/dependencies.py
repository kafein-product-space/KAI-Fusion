"""Dependency Injection for Service Layer.

Provides service factory functions and dependency injection patterns
for the Agent-Flow V2 service layer.
"""

from functools import lru_cache
from fastapi import Depends
from sqlalchemy.ext.asyncio import AsyncSession
from app.core.database import get_db_session
from app.services.user_service import UserService
from app.services.workflow_service import WorkflowService, WorkflowTemplateService
from app.services.execution_service import ExecutionService
from app.services.credential_service import CredentialService
from app.services.api_key_service import APIKeyService
from app.services.variable_service import VariableService
from app.services.chat_service import ChatService
<<<<<<< HEAD
from app.services.scheduled_job_service import ScheduledJobService
=======
from app.services.webhook_service import WebhookService
>>>>>>> ea45e748


@lru_cache
def get_user_service_dep() -> UserService:
    return UserService()

@lru_cache
def get_workflow_service_dep() -> WorkflowService:
    return WorkflowService()

@lru_cache
def get_workflow_template_service_dep() -> WorkflowTemplateService:
    return WorkflowTemplateService()

@lru_cache
def get_execution_service_dep() -> ExecutionService:
    return ExecutionService()

@lru_cache
def get_credential_service_dep() -> CredentialService:
    return CredentialService()


@lru_cache
def get_api_key_service() -> APIKeyService:
    return APIKeyService()

@lru_cache
def get_variable_service_dep() -> VariableService:
    return VariableService()

<<<<<<< HEAD
async def get_scheduled_job_service_dep(db: AsyncSession = Depends(get_db_session)) -> ScheduledJobService:
    return ScheduledJobService(db)
=======
@lru_cache
def get_webhook_service_dep() -> WebhookService:
    return WebhookService()
>>>>>>> ea45e748

# ChatService requires db at initialization, so we create it inline in the endpoint <|MERGE_RESOLUTION|>--- conflicted
+++ resolved
@@ -15,11 +15,8 @@
 from app.services.api_key_service import APIKeyService
 from app.services.variable_service import VariableService
 from app.services.chat_service import ChatService
-<<<<<<< HEAD
 from app.services.scheduled_job_service import ScheduledJobService
-=======
 from app.services.webhook_service import WebhookService
->>>>>>> ea45e748
 
 
 @lru_cache
@@ -51,13 +48,10 @@
 def get_variable_service_dep() -> VariableService:
     return VariableService()
 
-<<<<<<< HEAD
 async def get_scheduled_job_service_dep(db: AsyncSession = Depends(get_db_session)) -> ScheduledJobService:
     return ScheduledJobService(db)
-=======
 @lru_cache
 def get_webhook_service_dep() -> WebhookService:
     return WebhookService()
->>>>>>> ea45e748
 
 # ChatService requires db at initialization, so we create it inline in the endpoint 