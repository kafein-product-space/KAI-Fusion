import {
  Copy,
  MoreVertical,
  Pencil,
  Plus,
  Search,
  Share,
  Trash,
  AlertCircle,
  RefreshCw,
  ChevronRight,
  ChevronLeft,
} from "lucide-react";
import React, { useState, useEffect } from "react";

import DashboardSidebar from "~/components/dashboard/DashboardSidebar";
import { useWorkflows } from "~/stores/workflows";

import type {
  Workflow,
  WorkflowCreateRequest,
  WorkflowUpdateRequest,
} from "~/types/api";
import { timeAgo } from "~/lib/dateFormatter";
import { Formik, Form, Field, ErrorMessage } from "formik";
import { Link } from "react-router";
import { useSnackbar } from "notistack";
import AuthGuard from "~/components/AuthGuard";
import Loading from "~/components/Loading";

const ErrorMessageBlock = ({
  error,
  onRetry,
}: {
  error: string;
  onRetry: () => void;
}) => (
  <div className="flex items-center justify-center py-8">
    <div className="text-center">
      <AlertCircle className="h-12 w-12 text-red-500 mx-auto mb-4" />
      <h3 className="text-lg font-medium text-gray-900 mb-2">
        Error loading workflows
      </h3>
      <p className="text-gray-600 mb-4">{error}</p>
      <button
        onClick={onRetry}
        className="inline-flex items-center px-4 py-2 border border-transparent text-sm font-medium rounded-md text-white bg-purple-600 hover:bg-purple-700"
      >
        <RefreshCw className="h-4 w-4 mr-2" />
        Try again
      </button>
    </div>
  </div>
);

const EmptyState = () => (
  <div className="text-center py-12">
    <div className="mx-auto h-12 w-12 text-gray-400">
      <svg fill="none" viewBox="0 0 24 24" stroke="currentColor">
        <path
          strokeLinecap="round"
          strokeLinejoin="round"
          strokeWidth={1}
          d="M19 11H5m14 0a2 2 0 012 2v6a2 2 0 01-2 2H5a2 2 0 01-2-2v-6a2 2 0 012-2m14 0V9a2 2 0 00-2-2M5 9a2 2 0 012-2m0 0V5a2 2 0 012-2h6a2 2 0 012 2v2M7 7h10"
        />
      </svg>
    </div>
    <h3 className="mt-2 text-sm font-medium text-gray-900">No workflows</h3>
    <p className="mt-1 text-sm text-gray-500">
      Get started by creating a new workflow.
    </p>
    <div className="mt-6">
      <Link
        to="/canvas"
        className="inline-flex items-center px-4 py-2 border border-transparent shadow-sm text-sm font-medium rounded-md text-white bg-purple-600 hover:bg-purple-700"
      >
        <Plus className="h-4 w-4 mr-2" />
        Create Workflow
      </Link>
    </div>
  </div>
);

function WorkflowsLayout() {
  const { enqueueSnackbar } = useSnackbar();
  interface WorkflowFormValues {
    name: string;
    description: string;
    is_public: boolean;
  }

  const {
    workflows,
    isLoading,
    error,
    fetchWorkflows,
    deleteWorkflow,
    clearError,
    updateWorkflow,
  } = useWorkflows();

  const [searchQuery, setSearchQuery] = useState("");
  const [isDeleting, setIsDeleting] = useState<string | null>(null);
  const [editWorkflow, setEditWorkflow] = useState<Workflow | null>(null);
  const [itemsPerPage, setItemsPerPage] = useState(7);
  const [page, setPage] = useState(1);

  // Sayfalama hesaplamaları
  const totalItems = workflows.length; // Use workflows from the store for total count
  const totalPages = Math.max(1, Math.ceil(totalItems / itemsPerPage));
  const startIdx = (page - 1) * itemsPerPage;
  const endIdx = Math.min(startIdx + itemsPerPage, totalItems);
  const pagedWorkflows = workflows.slice(startIdx, endIdx); // Use workflows from the store for paged data

  useEffect(() => {
    // Sayfa değişince, eğer mevcut sayfa yeni toplam sayfa sayısından büyükse, son sayfaya çek
    if (page > totalPages) setPage(totalPages);
  }, [totalPages, page]);

  useEffect(() => {
    fetchWorkflows();
  }, [fetchWorkflows]);

  const filteredWorkflows = workflows.filter(
    (workflow) =>
      workflow.name.toLowerCase().includes(searchQuery.toLowerCase()) ||
      workflow.description?.toLowerCase().includes(searchQuery.toLowerCase())
  );

  const handleDelete = async (workflow: Workflow) => {
    if (
      !window.confirm(
        `Are you sure you want to delete "${workflow.name}"? This action cannot be undone.`
      )
    )
      return;

    setIsDeleting(workflow.id);
    try {
      await deleteWorkflow(workflow.id);
    } catch (error) {
      enqueueSnackbar("Failed to delete workflow", { variant: "error" });
    } finally {
      setIsDeleting(null);
    }
  };

  const handleRetry = () => {
    clearError();
    fetchWorkflows();
  };

  const validateWorkflow = (values: WorkflowFormValues) => {
    const errors: Partial<WorkflowFormValues> = {};

    if (!values.name) errors.name = "Workflow name is required";
    else if (values.name.length < 3)
      errors.name = "Workflow name must be at least 3 characters";

    if (!values.description)
      errors.description = "Workflow description is required";
    else if (values.description.length < 3)
      errors.description = "Workflow description seems too short";

    return errors;
  };

  // Edit modal submit fonksiyonu
  const handleWorkflowEditSubmit = async (
    values: WorkflowFormValues,
    { setSubmitting }: any
  ) => {
    if (!editWorkflow) return;
    const payload: WorkflowUpdateRequest = {
      name: values.name,
      description: values.description,
      is_public: values.is_public,
      flow_data: editWorkflow.flow_data, // flow_data'yı koru
    };
    try {
      await updateWorkflow(editWorkflow.id, payload);
      enqueueSnackbar("Workflow updated successfully", { variant: "success" });
      (
        document.getElementById("modalEditWorkflow") as HTMLDialogElement
      )?.close();
      setEditWorkflow(null);
    } catch (e) {
      enqueueSnackbar("Failed to update workflow", { variant: "error" });
    } finally {
      setSubmitting(false);
    }
  };

  return (
    <div className="flex h-screen w-screen bg-background text-foreground">
      <DashboardSidebar />

      <main className="flex-1 p-10 m-10 bg-background">
        <div className="max-w-screen-xl mx-auto">
          <div className="flex justify-between items-center mb-6">
            <div className="flex flex-col items-start gap-4">
              <h1 className="text-4xl font-medium text-start">Workflows</h1>
              <p className="text-gray-600">
                Create, edit, and manage your automated workflows visually and
                intuitively.
              </p>
            </div>

            <div className="flex items-center gap-6 justify-center">
              <div className="flex gap-2 p-3 flex-col items-start">
                <label className="input w-full rounded-2xl border flex items-center gap-2 px-2 py-1">
                  <Search className="h-4 w-4 opacity-50" />
                  <input
                    type="search"
                    className="grow w-62"
                    placeholder="Search workflows..."
                    value={searchQuery}
                    onChange={(e) => setSearchQuery(e.target.value)}
                  />
                </label>
              </div>
              <div className="flex items-center gap-2">
                <button
                  onClick={handleRetry}
                  disabled={isLoading}
                  className="flex items-center gap-2 p-2 rounded-lg hover:bg-[#F5F5F5] transition duration-500 h-10 disabled:opacity-50"
                >
                  <RefreshCw
                    className={`w-4 h-4 ${isLoading ? "animate-spin" : ""}`}
                  />
                  Refresh
                </button>

                <button className="flex items-center gap-2 px-4 py-2 bg-[#9664E0] text-white rounded-lg hover:bg-[#8557d4] transition duration-200">
                  <Link
                    to="/canvas"
                    className="flex items-center gap-2 text-sm"
                  >
                    <Plus className="w-4 h-4" />
                    Create Workflow
                  </Link>
                </button>
              </div>
            </div>
          </div>

          {/* Table */}
          {error ? (
            <ErrorMessageBlock error={error} onRetry={handleRetry} />
          ) : isLoading && workflows.length === 0 ? (
<<<<<<< HEAD
            <div className="flex items-center justify-center ">
=======
            <div className="flex justify-center items-center py-12">
>>>>>>> 05dd98b8
              <Loading size="sm" />
            </div>
          ) : workflows.length === 0 ? (
            <EmptyState />
          ) : (
            <div className="relative rounded-xl border border-gray-300">
              <table className="table w-full text-sm p-2">
                <thead className="bg-background text-foreground text-left text-md border-b border-gray-300">
                  <tr>
                    <th className="p-6 font-normal text-base">Name</th>
                    <th className="p-6 font-normal text-base">Description</th>
                    <th className="p-6 font-normal text-base">Status</th>
                    <th className="p-6 font-normal text-base">Created</th>
                    <th className="p-6 font-normal text-base">Updated</th>
                    <th className="p-6 font-normal text-base"></th>
                  </tr>
                </thead>
                <tbody>
                  {pagedWorkflows.map((workflow) => (
                    <tr key={workflow.id}>
                      <td className="p-6 text-blue-600">
                        <Link to={`/canvas?workflow=${workflow.id}`}>
                          {workflow.name}
                        </Link>
                      </td>
                      <td className="p-6">{workflow.description}</td>
                      <td className="p-6">
                        <span
                          className={`inline-flex px-2 py-1 text-xs font-semibold rounded-full ${
                            workflow.is_public
                              ? "bg-blue-100 text-blue-800"
                              : "bg-gray-100 text-gray-800"
                          }`}
                        >
                          {workflow.is_public ? "Public" : "Private"}
                        </span>
                      </td>
                      <td className="p-6">{timeAgo(workflow.created_at)}</td>
                      <td className="p-6">{timeAgo(workflow.updated_at)}</td>
                      <td className="p-6">
                        <div className="relative dropdown flex justify-center items-center">
                          <div
                            tabIndex={0}
                            role="button"
                            className={`btn btn-ghost btn-sm p-2 ${
                              isDeleting === workflow.id
                                ? "opacity-50 cursor-not-allowed"
                                : ""
                            }`}
                          >
                            {isDeleting === workflow.id ? (
                              <div className="w-4 h-4 border-2 border-gray-300 border-t-gray-600 rounded-full animate-spin"></div>
                            ) : (
                              <MoreVertical className="w-4 h-4" />
                            )}
                          </div>
                          <ul
                            tabIndex={0}
                            className="dropdown-content z-[1000] menu p-2 shadow bg-base-100 border border-gray-200 rounded-box w-40 absolute right-0 top-full mt-1"
                          >
                            <li>
                              <button
                                onClick={() => {
                                  setEditWorkflow(workflow);
                                  (
                                    document.getElementById(
                                      "modalEditWorkflow"
                                    ) as HTMLDialogElement
                                  )?.showModal();
                                }}
                              >
                                <Pencil className="w-4 h-4" />
                                Edit
                              </button>
                            </li>
                            <li>
                              <button
                                onClick={() =>
                                  navigator.clipboard.writeText(workflow.id)
                                }
                              >
                                <Copy className="w-4 h-4" />
                                Copy ID
                              </button>
                            </li>
                            <li>
                              <button>
                                <Share className="w-4 h-4" />
                                Share
                              </button>
                            </li>
                            <li>
                              <button
                                className={`text-red-600 hover:bg-red-50 ${
                                  isDeleting === workflow.id
                                    ? "opacity-50 cursor-not-allowed"
                                    : ""
                                }`}
                                onClick={() =>
                                  isDeleting === workflow.id
                                    ? null
                                    : handleDelete(workflow)
                                }
                              >
                                <Trash className="w-4 h-4" />
                                Delete
                              </button>
                            </li>
                          </ul>
                        </div>
                      </td>
                    </tr>
                  ))}
                </tbody>
              </table>
              {/* Modern Pagination Bar - table altı */}
              <div className="flex flex-col md:flex-row md:items-center md:justify-between gap-4 mt-6 px-4 pb-4">
                {/* Items per page */}
                <div className="flex items-center gap-2">
                  <span className="text-xs text-gray-500">Items per page:</span>
                  <select
                    className="border rounded px-2 py-1 text-xs"
                    value={itemsPerPage}
                    onChange={(e) => {
                      setItemsPerPage(Number(e.target.value));
                      setPage(1);
                    }}
                  >
                    {[10, 20, 50, 100].map((opt) => (
                      <option key={opt} value={opt}>
                        {opt}
                      </option>
                    ))}
                  </select>
                </div>
                {/* Sayfa numaraları */}
                <div className="flex items-center gap-1 justify-center">
                  <button
                    className="px-2 py-1 text-xs border rounded disabled:opacity-50"
                    onClick={() => setPage(page - 1)}
                    disabled={page === 1}
                  >
                    <ChevronLeft className="w-4 h-4" />
                  </button>
                  {Array.from({ length: totalPages }, (_, i) => i + 1).map(
                    (p) => (
                      <button
                        key={p}
                        onClick={() => setPage(p)}
                        className={`px-3 py-1 rounded text-xs border transition ${
                          p === page
                            ? "bg-[#9664E0] text-white border-[#9664E0] font-bold"
                            : "bg-white text-gray-700 border-gray-300 hover:bg-gray-100"
                        }`}
                      >
                        {p}
                      </button>
                    )
                  )}
                  <button
                    className="px-2 py-1 text-xs border rounded disabled:opacity-50"
                    onClick={() => setPage(page + 1)}
                    disabled={page === totalPages}
                  >
                    <ChevronRight className="w-4 h-4" />
                  </button>
                </div>
                {/* Items X to Y of Z */}
                <div className="text-xs text-gray-500 text-right">
                  Items {totalItems === 0 ? 0 : startIdx + 1} to {endIdx} of{" "}
                  {totalItems}
                </div>
              </div>
              {searchQuery && (
                <div className="px-6 py-3 bg-gray-50 border-t border-gray-300 text-sm text-gray-600">
                  Showing {filteredWorkflows.length} of {workflows.length}{" "}
                  workflows
                  {filteredWorkflows.length === 0 && (
                    <span className="ml-2 text-gray-500">
                      - No workflows match "{searchQuery}"
                    </span>
                  )}
                </div>
              )}
            </div>
          )}
        </div>

        {/* Modal */}
        <dialog id="modalEditWorkflow" className="modal">
          <div className="modal-box">
            <Formik
              enableReinitialize
              initialValues={{
                name: editWorkflow?.name || "",
                description: editWorkflow?.description || "",
                is_public: editWorkflow?.is_public || false,
              }}
              validate={validateWorkflow}
              onSubmit={handleWorkflowEditSubmit}
            >
              {({ isSubmitting }) => (
                <Form className="flex flex-col gap-4 space-y-4">
                  <div className="flex flex-col gap-2">
                    <label htmlFor="name" className="font-light">
                      Workflow Name
                    </label>
                    <Field
                      name="name"
                      type="text"
                      placeholder="Enter workflow name"
                      className="input w-full h-12 rounded-2xl border-gray-300 bg-white hover:border-gray-400"
                    />
                    <ErrorMessage
                      name="name"
                      component="p"
                      className="text-red-500 text-sm"
                    />
                  </div>

                  <div className="flex flex-col gap-2">
                    <label htmlFor="description" className="font-light">
                      Description
                    </label>
                    <Field
                      name="description"
                      type="text"
                      placeholder="Enter description"
                      className="input w-full h-12 rounded-2xl border-gray-300 bg-white hover:border-gray-400"
                    />
                    <ErrorMessage
                      name="description"
                      component="p"
                      className="text-red-500 text-sm"
                    />
                  </div>

                  <div className="flex items-center gap-2">
                    <label htmlFor="is_public" className="font-light">
                      Is Public
                    </label>
                    <Field
                      name="is_public"
                      type="checkbox"
                      className="checkbox"
                    />
                  </div>

                  <div className="modal-action">
                    <button
                      type="button"
                      className="btn"
                      onClick={() => {
                        (
                          document.getElementById(
                            "modalEditWorkflow"
                          ) as HTMLDialogElement
                        )?.close();
                        setEditWorkflow(null);
                      }}
                    >
                      Cancel
                    </button>
                    <button
                      type="submit"
                      className="btn btn-primary"
                      disabled={isSubmitting}
                    >
                      {isSubmitting ? "Saving..." : "Save"}
                    </button>
                  </div>
                </Form>
              )}
            </Formik>
          </div>
        </dialog>
      </main>
    </div>
  );
}

export default function ProtectedWorkflowsLayout() {
  return (
    <AuthGuard>
      <WorkflowsLayout />
    </AuthGuard>
  );
}<|MERGE_RESOLUTION|>--- conflicted
+++ resolved
@@ -248,11 +248,7 @@
           {error ? (
             <ErrorMessageBlock error={error} onRetry={handleRetry} />
           ) : isLoading && workflows.length === 0 ? (
-<<<<<<< HEAD
             <div className="flex items-center justify-center ">
-=======
-            <div className="flex justify-center items-center py-12">
->>>>>>> 05dd98b8
               <Loading size="sm" />
             </div>
           ) : workflows.length === 0 ? (
