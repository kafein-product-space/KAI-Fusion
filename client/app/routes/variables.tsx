import { Formik, Form, Field, ErrorMessage } from "formik";
import { enqueueSnackbar, useSnackbar } from "notistack";
import React, { useEffect, useState } from "react";
import {
  Search,
  Plus,
  Pencil,
  Trash,
  ChevronLeft,
  ChevronRight,
} from "lucide-react";
import AuthGuard from "~/components/AuthGuard";
import DashboardSidebar from "~/components/dashboard/DashboardSidebar";
import { useVariableStore } from "~/stores/variables";
import { timeAgo } from "~/lib/dateFormatter";
import Loading from "~/components/Loading";

interface VariableFormValues {
  name: string;
  type: string;
  value: string;
}

<<<<<<< HEAD
interface Variable {
  id: string;
  name: string;
  value: string;
  type: string;
  updated: string;
  created: string;
}

=======
>>>>>>> 5e46d4e6
function VariablesLayout() {
  const { enqueueSnackbar } = useSnackbar();
  const [searchQuery, setSearchQuery] = useState("");
  const [editingVariable, setEditingVariable] = useState<any>(null);
  const [itemsPerPage, setItemsPerPage] = useState(7);
  const [page, setPage] = useState(1);

  const {
    variables,
    fetchVariables,
    isLoading,
    removeVariable: removeVariableFromStore,
    updateVariable,
    createVariable,
  } = useVariableStore();

  // Pagination
  const [itemsPerPage, setItemsPerPage] = useState(7);
  const [page, setPage] = useState(1);

  useEffect(() => {
    fetchVariables();
  }, [fetchVariables]);

  const handleVariableSubmit = async (
    values: VariableFormValues,
    { resetForm }: any
  ) => {
    try {
      await createVariable(values);
      enqueueSnackbar("Variable created successfully", { variant: "success" });
      const modal = document.getElementById(
        "modalCreateVariable"
      ) as HTMLDialogElement;
      modal?.close();
      resetForm();
    } catch (error) {
      enqueueSnackbar("Failed to create variable", { variant: "error" });
    }
  };

  const validateVariable = (values: VariableFormValues) => {
    const errors: Partial<VariableFormValues> = {};
    if (!values.name) {
      errors.name = "Variable name is required";
    } else if (values.name.length < 2) {
      errors.name = "Must be at least 2 characters";
    } else if (!/^[A-Z][A-Z0-9_]*$/i.test(values.name)) {
      errors.name = "Only letters, numbers, and underscores allowed";
    }
    if (!values.value) errors.value = "Value is required";
    if (!values.type) errors.type = "Type is required";
    return errors;
  };

  const handleDelete = async (id: string) => {
    try {
      await removeVariableFromStore(id);
      enqueueSnackbar("Variable deleted", { variant: "success" });
    } catch (error) {
      enqueueSnackbar("Failed to delete", { variant: "error" });
    }
  };

  const filteredVariables = variables.filter(
    (v) =>
      v.name.toLowerCase().includes(searchQuery.toLowerCase()) ||
      v.value.toLowerCase().includes(searchQuery.toLowerCase())
  );

  const totalItems = filteredVariables.length;
  const totalPages = Math.max(1, Math.ceil(totalItems / itemsPerPage));
  const startIdx = (page - 1) * itemsPerPage;
  const endIdx = Math.min(startIdx + itemsPerPage, totalItems);
  const pagedVariables = filteredVariables.slice(startIdx, endIdx);

  useEffect(() => {
    if (page > totalPages) setPage(totalPages);
  }, [totalPages, page]);

  return (
    <div className="flex h-screen w-screen bg-background text-foreground">
      <DashboardSidebar />
      <main className="flex-1 p-10 m-10 bg-background">
        <div className="max-w-screen-xl mx-auto">
          <div className="flex justify-between items-center mb-6">
            <div className="flex flex-col items-start gap-4">
              <h1 className="text-4xl font-medium text-start">Variables</h1>
              <p className="text-muted-foreground">
                Manage your application variables and configuration values
              </p>
            </div>
            <div className="flex items-center gap-6">
              <div className="flex gap-2 p-3 flex-col items-start">
                <label className="input w-full rounded-2xl border flex items-center gap-2 px-3 py-2">
                  <Search className="h-4 w-4 opacity-50" />
                  <input
                    type="search"
                    className="grow w-62"
                    placeholder="Search variables..."
                    value={searchQuery}
                    onChange={(e) => setSearchQuery(e.target.value)}
                  />
                </label>
              </div>
              <button
                className="flex items-center gap-2 px-4 py-2 bg-[#9664E0] text-white rounded-lg hover:bg-[#8557d4] transition"
                onClick={() =>
                  (
                    document.getElementById(
                      "modalCreateVariable"
                    ) as HTMLDialogElement
                  )?.showModal()
                }
              >
                <Plus className="w-4 h-4" />
                Create Variable
              </button>
            </div>
          </div>

          {isLoading ? (
            <div className="flex items-center justify-center">
              <Loading size="sm" />
            </div>
          ) : pagedVariables.length === 0 ? (
            <div className="text-center py-12 bg-background rounded-lg">
              <p className="text-muted-foreground text-lg">
                No variables found
              </p>
            </div>
          ) : (
            <>
              <div className="overflow-hidden rounded-xl border border-gray-300 text-foreground">
                <table className="w-full text-sm bg-background text-foreground">
                  <thead className="bg-background text-left border-b border-gray-300">
                    <tr>
                      <th className="p-6 font-medium text-base">Name</th>
                      <th className="p-6 font-medium text-base">Value</th>
                      <th className="p-6 font-medium text-base">Type</th>
                      <th className="p-6 font-medium text-base">Created</th>
                      <th className="p-6 font-medium text-base">Updated</th>
                      <th className="p-6 font-medium text-base">Actions</th>
                    </tr>
                  </thead>
                  <tbody>
                    {pagedVariables.map((variable) => (
                      <tr
                        key={variable.id}
                        className="border-b border-gray-200"
                      >
                        <td className="p-6 font-mono font-medium">
                          {variable.name}
                        </td>
                        <td className="p-6 font-mono text-sm max-w-xs truncate">
                          {variable.value}
                        </td>
                        <td className="p-6">
                          <span
                            className={`inline-flex items-center px-2.5 py-0.5 rounded-full text-xs font-medium ${
                              variable.type === "static"
                                ? "bg-blue-100 text-blue-800"
                                : "bg-green-100 text-green-800"
                            }`}
                          >
                            {variable.type}
                          </span>
                        </td>
                        <td className="p-6 text-sm">
                          {timeAgo(variable.created_at)}
                        </td>
                        <td className="p-6 text-sm">
                          {timeAgo(variable.updated_at)}
                        </td>
                        <td className="p-6">
                          <button
                            className="p-2 rounded-lg hover:bg-red-50 group"
                            title="Delete variable"
                            onClick={() => handleDelete(variable.id)}
                          >
                            <Trash className="w-4 h-4 text-gray-400 group-hover:text-red-500" />
                          </button>
                        </td>
                      </tr>
                    ))}
                  </tbody>
                </table>
              </div>

              {/* ✅ Pagination bar */}
              <div className="flex flex-col md:flex-row md:items-center md:justify-between gap-4 mt-6 px-4 pb-4">
                <div className="flex items-center gap-2">
                  <span className="text-xs text-gray-500">Items per page:</span>
                  <select
                    className="border rounded px-2 py-1 text-xs"
                    value={itemsPerPage}
                    onChange={(e) => {
                      setItemsPerPage(Number(e.target.value));
                      setPage(1);
                    }}
                  >
                    {[7, 10, 20, 50, 100].map((opt) => (
                      <option key={opt} value={opt}>
                        {opt}
                      </option>
                    ))}
                  </select>
                </div>
                <div className="flex items-center gap-1 justify-center">
                  <button
                    className="px-2 py-1 text-xs border rounded disabled:opacity-50"
                    onClick={() => setPage(page - 1)}
                    disabled={page === 1}
                  >
                    <ChevronLeft className="w-4 h-4" />
                  </button>
                  {Array.from({ length: totalPages }, (_, i) => i + 1).map(
                    (p) => (
                      <button
                        key={p}
                        onClick={() => setPage(p)}
                        className={`px-3 py-1 rounded text-xs border transition ${
                          p === page
                            ? "bg-[#9664E0] text-white border-[#9664E0] font-bold"
                            : "bg-white text-gray-700 border-gray-300 hover:bg-gray-100"
                        }`}
                      >
                        {p}
                      </button>
                    )
                  )}
                  <button
                    className="px-2 py-1 text-xs border rounded disabled:opacity-50"
                    onClick={() => setPage(page + 1)}
                    disabled={page === totalPages}
                  >
                    <ChevronRight className="w-4 h-4" />
                  </button>
                </div>
                <div className="text-xs text-gray-500 text-right">
                  Items {totalItems === 0 ? 0 : startIdx + 1} to {endIdx} of{" "}
                  {totalItems}
                </div>
              </div>
            </>
          )}
        </div>
      </main>
    </div>
  );
}

export default function ProtectedVariablesLayout() {
  return (
    <AuthGuard>
      <VariablesLayout />
    </AuthGuard>
  );
}<|MERGE_RESOLUTION|>--- conflicted
+++ resolved
@@ -1,16 +1,10 @@
 import { Formik, Form, Field, ErrorMessage } from "formik";
 import { enqueueSnackbar, useSnackbar } from "notistack";
 import React, { useEffect, useState } from "react";
-import {
-  Search,
-  Plus,
-  Pencil,
-  Trash,
-  ChevronLeft,
-  ChevronRight,
-} from "lucide-react";
+import { Search, Plus, Pencil, Trash } from "lucide-react"; // Icon import'ları eklendi
 import AuthGuard from "~/components/AuthGuard";
 import DashboardSidebar from "~/components/dashboard/DashboardSidebar";
+import { removeVariable } from "~/services/variableService";
 import { useVariableStore } from "~/stores/variables";
 import { timeAgo } from "~/lib/dateFormatter";
 import Loading from "~/components/Loading";
@@ -21,7 +15,6 @@
   value: string;
 }
 
-<<<<<<< HEAD
 interface Variable {
   id: string;
   name: string;
@@ -31,14 +24,10 @@
   created: string;
 }
 
-=======
->>>>>>> 5e46d4e6
 function VariablesLayout() {
   const { enqueueSnackbar } = useSnackbar();
   const [searchQuery, setSearchQuery] = useState("");
   const [editingVariable, setEditingVariable] = useState<any>(null);
-  const [itemsPerPage, setItemsPerPage] = useState(7);
-  const [page, setPage] = useState(1);
 
   const {
     variables,
@@ -79,43 +68,44 @@
     if (!values.name) {
       errors.name = "Variable name is required";
     } else if (values.name.length < 2) {
-      errors.name = "Must be at least 2 characters";
+      errors.name = "Variable name must be at least 2 characters";
     } else if (!/^[A-Z][A-Z0-9_]*$/i.test(values.name)) {
-      errors.name = "Only letters, numbers, and underscores allowed";
+      errors.name =
+        "Variable name should contain only letters, numbers, and underscores";
     }
-    if (!values.value) errors.value = "Value is required";
-    if (!values.type) errors.type = "Type is required";
+
+    if (!values.value) {
+      errors.value = "Variable value is required";
+    }
+
+    if (!values.type) {
+      errors.type = "Variable type is required";
+    }
+
     return errors;
   };
 
   const handleDelete = async (id: string) => {
     try {
-      await removeVariableFromStore(id);
-      enqueueSnackbar("Variable deleted", { variant: "success" });
+      await removeVariableFromStore(id); // Store method kullanıldı
+      enqueueSnackbar("Variable deleted successfully", { variant: "success" });
     } catch (error) {
-      enqueueSnackbar("Failed to delete", { variant: "error" });
+      console.log(error);
+      enqueueSnackbar("Failed to delete variable", { variant: "error" });
     }
   };
 
   const filteredVariables = variables.filter(
-    (v) =>
-      v.name.toLowerCase().includes(searchQuery.toLowerCase()) ||
-      v.value.toLowerCase().includes(searchQuery.toLowerCase())
+    (variable) =>
+      variable.name.toLowerCase().includes(searchQuery.toLowerCase()) ||
+      variable.value.toLowerCase().includes(searchQuery.toLowerCase())
   );
-
-  const totalItems = filteredVariables.length;
-  const totalPages = Math.max(1, Math.ceil(totalItems / itemsPerPage));
-  const startIdx = (page - 1) * itemsPerPage;
-  const endIdx = Math.min(startIdx + itemsPerPage, totalItems);
-  const pagedVariables = filteredVariables.slice(startIdx, endIdx);
-
-  useEffect(() => {
-    if (page > totalPages) setPage(totalPages);
-  }, [totalPages, page]);
 
   return (
     <div className="flex h-screen w-screen bg-background text-foreground">
       <DashboardSidebar />
+
+      {/* Main Content */}
       <main className="flex-1 p-10 m-10 bg-background">
         <div className="max-w-screen-xl mx-auto">
           <div className="flex justify-between items-center mb-6">
@@ -125,21 +115,26 @@
                 Manage your application variables and configuration values
               </p>
             </div>
+
+            {/* Search & Create Button */}
             <div className="flex items-center gap-6">
-              <div className="flex gap-2 p-3 flex-col items-start">
-                <label className="input w-full rounded-2xl border flex items-center gap-2 px-3 py-2">
-                  <Search className="h-4 w-4 opacity-50" />
-                  <input
-                    type="search"
-                    className="grow w-62"
-                    placeholder="Search variables..."
-                    value={searchQuery}
-                    onChange={(e) => setSearchQuery(e.target.value)}
-                  />
-                </label>
+              <div className="flex items-center gap-6 justify-center">
+                <div className="flex gap-2 p-3 flex-col items-start">
+                  <label className="input w-full rounded-2xl border flex items-center gap-2 px-3 py-2">
+                    <Search className="h-4 w-4 opacity-50" />
+                    <input
+                      type="search"
+                      className="grow w-62"
+                      placeholder="Search variables..."
+                      value={searchQuery}
+                      onChange={(e) => setSearchQuery(e.target.value)}
+                    />
+                  </label>
+                </div>
               </div>
+
               <button
-                className="flex items-center gap-2 px-4 py-2 bg-[#9664E0] text-white rounded-lg hover:bg-[#8557d4] transition"
+                className="flex items-center gap-2 px-4 py-2 bg-[#9664E0] text-white rounded-lg hover:bg-[#8557d4] transition duration-200"
                 onClick={() =>
                   (
                     document.getElementById(
@@ -154,133 +149,427 @@
             </div>
           </div>
 
+          {/* Table */}
           {isLoading ? (
             <div className="flex items-center justify-center">
               <Loading size="sm" />
             </div>
-          ) : pagedVariables.length === 0 ? (
+          ) : filteredVariables.length === 0 ? (
             <div className="text-center py-12 bg-background rounded-lg">
-              <p className="text-muted-foreground text-lg">
-                No variables found
-              </p>
+              {searchQuery ? (
+                <>
+                  <p className="text-muted-foreground text-lg">
+                    No variables found for "{searchQuery}"
+                  </p>
+                  <p className="text-muted-foreground text-sm mt-2">
+                    Try adjusting your search terms
+                  </p>
+                </>
+              ) : (
+                <>
+                  <p className="text-muted-foreground text-lg">
+                    No variables found
+                  </p>
+                  <p className="text-muted-foreground text-sm mt-2">
+                    Create your first variable to get started
+                  </p>
+                  <button
+                    className="mt-4 px-4 py-2 bg-[#9664E0] text-white rounded-lg hover:bg-[#8557d4] transition duration-200"
+                    onClick={() =>
+                      (
+                        document.getElementById(
+                          "modalCreateVariable"
+                        ) as HTMLDialogElement
+                      )?.showModal()
+                    }
+                  >
+                    Create Variable
+                  </button>
+                </>
+              )}
             </div>
           ) : (
-            <>
-              <div className="overflow-hidden rounded-xl border border-gray-300 text-foreground">
-                <table className="w-full text-sm bg-background text-foreground">
-                  <thead className="bg-background text-left border-b border-gray-300">
-                    <tr>
-                      <th className="p-6 font-medium text-base">Name</th>
-                      <th className="p-6 font-medium text-base">Value</th>
-                      <th className="p-6 font-medium text-base">Type</th>
-                      <th className="p-6 font-medium text-base">Created</th>
-                      <th className="p-6 font-medium text-base">Updated</th>
-                      <th className="p-6 font-medium text-base">Actions</th>
-                    </tr>
-                  </thead>
-                  <tbody>
-                    {pagedVariables.map((variable) => (
-                      <tr
-                        key={variable.id}
-                        className="border-b border-gray-200"
-                      >
-                        <td className="p-6 font-mono font-medium">
+            <div className="overflow-hidden rounded-xl border border-gray-300 text-foreground">
+              <table className="w-full text-sm bg-background text-foreground">
+                <thead className="bg-background text-left border-b border-gray-300">
+                  <tr>
+                    <th className="p-6 font-medium text-base">Name</th>
+                    <th className="p-6 font-medium text-base">Value</th>
+                    <th className="p-6 font-medium text-base">Type</th>
+                    <th className="p-6 font-medium text-base">Created</th>
+                    <th className="p-6 font-medium text-base">Updated</th>
+                    <th className="p-6 font-medium text-base">Actions</th>
+                  </tr>
+                </thead>
+                <tbody>
+                  {filteredVariables.map((variable) => (
+                    <tr
+                      key={variable.id}
+                      className="border-b border-gray-200 text-foreground transition duration-150"
+                    >
+                      <td className="p-6">
+                        <div className="font-mono font-medium ">
                           {variable.name}
-                        </td>
-                        <td className="p-6 font-mono text-sm max-w-xs truncate">
+                        </div>
+                      </td>
+                      <td className="p-6">
+                        <div className="font-mono text-sm  max-w-xs truncate">
                           {variable.value}
-                        </td>
-                        <td className="p-6">
-                          <span
-                            className={`inline-flex items-center px-2.5 py-0.5 rounded-full text-xs font-medium ${
-                              variable.type === "static"
-                                ? "bg-blue-100 text-blue-800"
-                                : "bg-green-100 text-green-800"
-                            }`}
+                        </div>
+                      </td>
+                      <td className="p-6">
+                        <span
+                          className={`inline-flex items-center px-2.5 py-0.5 rounded-full text-xs font-medium ${
+                            variable.type === "static"
+                              ? "bg-blue-100 text-blue-800"
+                              : "bg-green-100 text-green-800"
+                          }`}
+                        >
+                          {variable.type}
+                        </span>
+                      </td>
+                      <td className="p-6  text-sm">
+                        {timeAgo(variable.created_at)}
+                      </td>
+                      <td className="p-6  text-sm">
+                        {timeAgo(variable.updated_at)}
+                      </td>
+                      <td className="p-6">
+                        <div className="flex items-center gap-1">
+                          <button
+                            className="p-2 rounded-lg hover:bg-purple-50 transition duration-200 group"
+                            title="Edit variable"
+                            onClick={() => {
+                              setEditingVariable(variable);
+                              (
+                                document.getElementById(
+                                  `editModal-${variable.id}`
+                                ) as HTMLDialogElement
+                              )?.showModal();
+                            }}
                           >
-                            {variable.type}
-                          </span>
-                        </td>
-                        <td className="p-6 text-sm">
-                          {timeAgo(variable.created_at)}
-                        </td>
-                        <td className="p-6 text-sm">
-                          {timeAgo(variable.updated_at)}
-                        </td>
-                        <td className="p-6">
+                            <Pencil className="w-4 h-4 text-gray-400 group-hover:text-[#9664E0]" />
+                          </button>
                           <button
-                            className="p-2 rounded-lg hover:bg-red-50 group"
+                            className="p-2 rounded-lg hover:bg-red-50 transition duration-200 group"
                             title="Delete variable"
-                            onClick={() => handleDelete(variable.id)}
+                            onClick={() =>
+                              (
+                                document.getElementById(
+                                  `deleteModal-${variable.id}`
+                                ) as HTMLDialogElement
+                              )?.showModal()
+                            }
                           >
                             <Trash className="w-4 h-4 text-gray-400 group-hover:text-red-500" />
                           </button>
-                        </td>
-                      </tr>
-                    ))}
-                  </tbody>
-                </table>
-              </div>
-
-              {/* ✅ Pagination bar */}
-              <div className="flex flex-col md:flex-row md:items-center md:justify-between gap-4 mt-6 px-4 pb-4">
-                <div className="flex items-center gap-2">
-                  <span className="text-xs text-gray-500">Items per page:</span>
-                  <select
-                    className="border rounded px-2 py-1 text-xs"
-                    value={itemsPerPage}
-                    onChange={(e) => {
-                      setItemsPerPage(Number(e.target.value));
-                      setPage(1);
-                    }}
-                  >
-                    {[7, 10, 20, 50, 100].map((opt) => (
-                      <option key={opt} value={opt}>
-                        {opt}
-                      </option>
-                    ))}
-                  </select>
-                </div>
-                <div className="flex items-center gap-1 justify-center">
-                  <button
-                    className="px-2 py-1 text-xs border rounded disabled:opacity-50"
-                    onClick={() => setPage(page - 1)}
-                    disabled={page === 1}
-                  >
-                    <ChevronLeft className="w-4 h-4" />
-                  </button>
-                  {Array.from({ length: totalPages }, (_, i) => i + 1).map(
-                    (p) => (
-                      <button
-                        key={p}
-                        onClick={() => setPage(p)}
-                        className={`px-3 py-1 rounded text-xs border transition ${
-                          p === page
-                            ? "bg-[#9664E0] text-white border-[#9664E0] font-bold"
-                            : "bg-white text-gray-700 border-gray-300 hover:bg-gray-100"
-                        }`}
-                      >
-                        {p}
-                      </button>
-                    )
-                  )}
-                  <button
-                    className="px-2 py-1 text-xs border rounded disabled:opacity-50"
-                    onClick={() => setPage(page + 1)}
-                    disabled={page === totalPages}
-                  >
-                    <ChevronRight className="w-4 h-4" />
-                  </button>
-                </div>
-                <div className="text-xs text-gray-500 text-right">
-                  Items {totalItems === 0 ? 0 : startIdx + 1} to {endIdx} of{" "}
-                  {totalItems}
-                </div>
-              </div>
-            </>
+                        </div>
+
+                        {/* Edit Modal for each variable */}
+                        <dialog
+                          id={`editModal-${variable.id}`}
+                          className="modal"
+                        >
+                          <div className="modal-box max-w-md">
+                            <h3 className="font-bold text-xl mb-6">
+                              Edit Variable
+                            </h3>
+                            <Formik
+                              initialValues={{
+                                name: variable.name,
+                                type: variable.type,
+                                value: variable.value,
+                              }}
+                              enableReinitialize
+                              validate={validateVariable}
+                              onSubmit={async (values, { setSubmitting }) => {
+                                await updateVariable(variable.id, values);
+                                setSubmitting(false);
+                                setEditingVariable(null);
+                                const modal = document.getElementById(
+                                  `editModal-${variable.id}`
+                                ) as HTMLDialogElement;
+                                modal?.close();
+                              }}
+                            >
+                              {({ values, errors, touched, isSubmitting }) => (
+                                <Form className="space-y-6">
+                                  <div className="space-y-2">
+                                    <label
+                                      htmlFor="name"
+                                      className="block text-sm font-medium text-gray-700"
+                                    >
+                                      Variable Name
+                                    </label>
+                                    <Field
+                                      name="name"
+                                      type="text"
+                                      placeholder="e.g., API_BASE_URL"
+                                      className={`input input-bordered w-full ${
+                                        errors.name && touched.name
+                                          ? "border-red-300 bg-red-50"
+                                          : "border-gray-300 bg-background text-foreground"
+                                      }`}
+                                    />
+                                    <ErrorMessage
+                                      name="name"
+                                      component="p"
+                                      className="text-red-500 text-sm"
+                                    />
+                                  </div>
+                                  <div className="space-y-2">
+                                    <label
+                                      htmlFor="type"
+                                      className="block text-sm font-medium text-gray-700"
+                                    >
+                                      Variable Type
+                                    </label>
+                                    <Field
+                                      as="select"
+                                      name="type"
+                                      className={`select select-bordered w-full ${
+                                        errors.type && touched.type
+                                          ? "border-red-300 bg-red-50"
+                                          : "border-gray-300 bg-background text-foreground"
+                                      }`}
+                                    >
+                                      <option value="static">
+                                        Static - Fixed value
+                                      </option>
+                                      <option value="dynamic">
+                                        Dynamic - Can change at runtime
+                                      </option>
+                                    </Field>
+                                    <ErrorMessage
+                                      name="type"
+                                      component="p"
+                                      className="text-red-500 text-sm"
+                                    />
+                                  </div>
+                                  <div className="space-y-2">
+                                    <label
+                                      htmlFor="value"
+                                      className="block text-sm font-medium text-gray-700"
+                                    >
+                                      Variable Value
+                                    </label>
+                                    <Field
+                                      name="value"
+                                      type="text"
+                                      placeholder="Enter the variable value"
+                                      className={`input input-bordered w-full ${
+                                        errors.value && touched.value
+                                          ? "border-red-300 bg-red-50"
+                                          : "border-gray-300 bg-background text-foreground"
+                                      }`}
+                                    />
+                                    <ErrorMessage
+                                      name="value"
+                                      component="p"
+                                      className="text-red-500 text-sm"
+                                    />
+                                  </div>
+                                  <div className="modal-action pt-6">
+                                    <div className="flex gap-3 w-full">
+                                      <button
+                                        type="button"
+                                        className="btn btn-outline flex-1"
+                                        onClick={() => {
+                                          setEditingVariable(null);
+                                          const modal = document.getElementById(
+                                            `editModal-${variable.id}`
+                                          ) as HTMLDialogElement;
+                                          modal?.close();
+                                        }}
+                                      >
+                                        Cancel
+                                      </button>
+                                      <button
+                                        type="submit"
+                                        className="btn bg-[#9664E0] hover:bg-[#8557d4] text-white flex-1"
+                                        disabled={isSubmitting}
+                                      >
+                                        {isSubmitting
+                                          ? "Saving..."
+                                          : "Save Changes"}
+                                      </button>
+                                    </div>
+                                  </div>
+                                </Form>
+                              )}
+                            </Formik>
+                          </div>
+                        </dialog>
+                        {/* Delete Modal for each variable */}
+                        <dialog
+                          id={`deleteModal-${variable.id}`}
+                          className="modal"
+                        >
+                          <div className="modal-box">
+                            <h3 className="font-bold text-lg">
+                              Delete Variable
+                            </h3>
+                            <p className="py-4">
+                              Are you sure you want to delete{" "}
+                              <strong className="font-mono">
+                                {variable.name}
+                              </strong>
+                              ?
+                              <br />
+                              <span className="text-red-600 text-sm">
+                                This action cannot be undone.
+                              </span>
+                            </p>
+                            <div className="modal-action">
+                              <form
+                                method="dialog"
+                                className="flex items-center gap-2"
+                              >
+                                <button className="btn">Cancel</button>
+                                <button
+                                  type="button"
+                                  className="btn bg-red-500 hover:bg-red-600 text-white"
+                                  onClick={() => {
+                                    handleDelete(variable.id);
+                                    // Modal'ı kapat
+                                    const modal = document.getElementById(
+                                      `deleteModal-${variable.id}`
+                                    ) as HTMLDialogElement;
+                                    modal?.close();
+                                  }}
+                                >
+                                  Delete
+                                </button>
+                              </form>
+                            </div>
+                          </div>
+                        </dialog>
+                      </td>
+                    </tr>
+                  ))}
+                </tbody>
+              </table>
+            </div>
           )}
         </div>
       </main>
+
+      {/* Create Variable Modal */}
+      <dialog id="modalCreateVariable" className="modal">
+        <div className="modal-box max-w-md">
+          <h3 className="font-bold text-xl mb-6">Create New Variable</h3>
+
+          <Formik
+            initialValues={{ name: "", type: "static", value: "" }}
+            validate={validateVariable}
+            onSubmit={handleVariableSubmit}
+          >
+            {({ values, errors, touched, isSubmitting }) => (
+              <Form className="space-y-6">
+                <div className="space-y-2">
+                  <label
+                    htmlFor="name"
+                    className="block text-sm font-medium text-gray-700"
+                  >
+                    Variable Name
+                  </label>
+                  <Field
+                    name="name"
+                    type="text"
+                    placeholder="e.g., API_BASE_URL"
+                    className={`input input-bordered w-full ${
+                      errors.name && touched.name
+                        ? "border-red-300 bg-red-50"
+                        : "border-gray-300 bg-background text-foreground"
+                    }`}
+                  />
+                  <ErrorMessage
+                    name="name"
+                    component="p"
+                    className="text-red-500 text-sm"
+                  />
+                </div>
+
+                <div className="space-y-2">
+                  <label
+                    htmlFor="type"
+                    className="block text-sm font-medium text-gray-700"
+                  >
+                    Variable Type
+                  </label>
+                  <Field
+                    as="select"
+                    name="type"
+                    className={`select select-bordered w-full ${
+                      errors.type && touched.type
+                        ? "border-red-300 bg-red-50"
+                        : "border-gray-300 bg-background text-foreground"
+                    }`}
+                  >
+                    <option value="static">Static - Fixed value</option>
+                    <option value="dynamic">
+                      Dynamic - Can change at runtime
+                    </option>
+                  </Field>
+                  <ErrorMessage
+                    name="type"
+                    component="p"
+                    className="text-red-500 text-sm"
+                  />
+                </div>
+
+                <div className="space-y-2">
+                  <label
+                    htmlFor="value"
+                    className="block text-sm font-medium text-gray-700"
+                  >
+                    Variable Value
+                  </label>
+                  <Field
+                    name="value"
+                    type="text"
+                    placeholder="Enter the variable value"
+                    className={`input input-bordered w-full ${
+                      errors.value && touched.value
+                        ? "border-red-300 bg-red-50"
+                        : "border-gray-300 bg-background text-foreground"
+                    }`}
+                  />
+                  <ErrorMessage
+                    name="value"
+                    component="p"
+                    className="text-red-500 text-sm"
+                  />
+                </div>
+
+                <div className="modal-action pt-6">
+                  <div className="flex gap-3 w-full">
+                    <button
+                      type="button"
+                      className="btn btn-outline flex-1"
+                      onClick={() => {
+                        const modal = document.getElementById(
+                          "modalCreateVariable"
+                        ) as HTMLDialogElement;
+                        modal?.close();
+                      }}
+                    >
+                      Cancel
+                    </button>
+                    <button
+                      type="submit"
+                      className="btn bg-[#9664E0] hover:bg-[#8557d4] text-white flex-1"
+                      disabled={isSubmitting}
+                    >
+                      {isSubmitting ? "Creating..." : "Create Variable"}
+                    </button>
+                  </div>
+                </div>
+              </Form>
+            )}
+          </Formik>
+        </div>
+      </dialog>
     </div>
   );
 }
