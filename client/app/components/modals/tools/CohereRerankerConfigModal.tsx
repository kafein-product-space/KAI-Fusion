import React, {
  forwardRef,
  useImperativeHandle,
  useRef,
  useState,
  useEffect,
} from "react";
import { Formik, Form, Field } from "formik";
import { Key, Settings, Filter, Zap, Database, Plus } from "lucide-react";
import { useUserCredentialStore } from "~/stores/userCredential";

interface CohereRerankerConfigModalProps {
  nodeData: any;
  onSave: (data: any) => void;
  nodeId: string;
}

interface CohereRerankerConfig {
  cohere_api_key: string;
  credential_id?: string;
  model: string;
  top_n: number;
  max_chunks_per_doc: number;
}

const rerankModels = [
  {
    value: "rerank-english-v3.0",
    label: "Rerank English v3.0",
    description: "Latest English model, best performance for English text",
  },
  {
    value: "rerank-multilingual-v3.0",
    label: "Rerank Multilingual v3.0",
    description: "Latest multilingual model, supports 100+ languages",
  },
  {
    value: "rerank-english-v2.0",
    label: "Rerank English v2.0",
    description: "Previous generation English model",
  },
  {
    value: "rerank-multilingual-v2.0",
    label: "Rerank Multilingual v2.0",
    description: "Previous generation multilingual model",
  },
];

const CohereRerankerConfigModal = forwardRef<
  HTMLDialogElement,
  CohereRerankerConfigModalProps
>(({ nodeData, onSave }, ref) => {
  const dialogRef = useRef<HTMLDialogElement>(null);
  const { userCredentials, fetchCredentials } = useUserCredentialStore();
  const [selectedCredential, setSelectedCredential] = useState<string>("");
  const [useCredential, setUseCredential] = useState(false);

  useImperativeHandle(ref, () => dialogRef.current!);

<<<<<<< HEAD
  const [apiKey, setApiKey] = useState(nodeData?.cohere_api_key || "");
  const [model, setModel] = useState(nodeData?.model || "rerank-english-v3.0");
  const [topN, setTopN] = useState(nodeData?.top_n || 5);

  const handleSave = () => {
    onSave({
      cohere_api_key: apiKey,
      model: model,
      top_n: Number(topN),
    });
    dialogRef.current?.close();
=======
  // Fetch credentials on component mount
  useEffect(() => {
    fetchCredentials();
  }, [fetchCredentials]);

  // Use all credentials instead of filtering by service_type
  const allCredentials = userCredentials;

  const initialValues: CohereRerankerConfig = {
    cohere_api_key: nodeData?.cohere_api_key || "",
    credential_id: nodeData?.credential_id || "",
    model: nodeData?.model || "rerank-english-v3.0",
    top_n: nodeData?.top_n || 5,
    max_chunks_per_doc: nodeData?.max_chunks_per_doc || 10,
>>>>>>> 4bf84b04
  };

  return (
    <dialog
      ref={dialogRef}
      className="modal modal-bottom sm:modal-middle backdrop-blur-sm"
    >
      <div className="modal-box max-w-4xl bg-gradient-to-br from-slate-900 via-slate-800 to-slate-900 border border-slate-700/50 shadow-2xl shadow-purple-500/10 backdrop-blur-xl">
        <div className="flex items-center space-x-3 mb-6 pb-4 border-b border-slate-700/50">
          <div className="w-12 h-12 bg-gradient-to-br from-orange-500 to-red-600 rounded-xl flex items-center justify-center shadow-lg">
            <Filter className="w-6 h-6 text-white" />
          </div>
<<<<<<< HEAD
=======
          <div>
            <h3 className="font-bold text-xl text-white">
              Cohere Reranker Provider
            </h3>
            <p className="text-slate-400 text-sm">
              Configure your Cohere reranking model and settings
            </p>
          </div>
>>>>>>> 4bf84b04
        </div>

        <Formik
          initialValues={initialValues}
          enableReinitialize
          onSubmit={(values, { setSubmitting }) => {
            onSave(values);
            dialogRef.current?.close();
            setSubmitting(false);
          }}
        >
          {({ isSubmitting, values, setFieldValue }) => (
            <Form className="space-y-6">
              {/* API Configuration */}
              <div className="bg-slate-800/50 rounded-xl p-6 border border-slate-700/50">
                <div className="flex items-center space-x-2 mb-4">
                  <Key className="w-5 h-5 text-orange-400" />
                  <h4 className="text-white font-semibold">
                    API Configuration
                  </h4>
                </div>

                <div className="space-y-4">
                  {/* Credential Selection Toggle */}
                  <div className="flex items-center justify-between p-3 bg-slate-900/30 rounded-lg border border-slate-600/20">
                    <div className="flex items-center space-x-3">
                      <Database className="w-4 h-4 text-slate-400" />
                      <div>
                        <div className="text-white text-sm font-medium">
                          Use Saved Credential
                        </div>
                        <div className="text-slate-400 text-xs">
                          Select from your saved credentials
                        </div>
                      </div>
                    </div>
                    <label className="relative inline-flex items-center cursor-pointer">
                      <input
                        type="checkbox"
                        checked={useCredential}
                        onChange={(e) => {
                          setUseCredential(e.target.checked);
                          if (!e.target.checked) {
                            setFieldValue("credential_id", "");
                            setSelectedCredential("");
                          }
                        }}
                        className="sr-only peer"
                      />
                      <div className="w-11 h-6 bg-slate-600 peer-focus:outline-none rounded-full peer peer-checked:after:translate-x-full peer-checked:after:border-white after:content-[''] after:absolute after:top-[2px] after:left-[2px] after:bg-white after:rounded-full after:h-5 after:w-5 after:transition-all peer-checked:bg-gradient-to-r peer-checked:from-orange-500 peer-checked:to-red-600"></div>
                    </label>
                  </div>

                  {/* Credential Selection */}
                  {useCredential && (
                    <div>
                      <label className="text-white font-semibold mb-2 block">
                        Select Credential
                      </label>
                      <select
                        value={selectedCredential}
                        onChange={(e) => {
                          setSelectedCredential(e.target.value);
                          setFieldValue("credential_id", e.target.value);
                          setFieldValue("cohere_api_key", "");
                        }}
                        className="w-full bg-slate-900/80 border border-slate-600/50 rounded-lg text-white px-4 py-3 focus:border-orange-500 focus:ring-2 focus:ring-orange-500/20 transition-all"
                      >
                        <option value="">Select a credential...</option>
                        {allCredentials.map((cred) => (
                          <option key={cred.id} value={cred.id}>
                            {cred.name} ({cred.service_type})
                          </option>
                        ))}
                      </select>
                      <div className="text-xs text-slate-400 mt-2">
                        {allCredentials.length === 0
                          ? "No credentials found. Add credentials in the Credentials section."
                          : "Choose from your saved credentials"}
                      </div>
                    </div>
                  )}

                  {/* Manual API Key Input */}
                  {!useCredential && (
                    <div>
                      <label className="text-white font-semibold mb-2 block">
                        Cohere API Key
                      </label>
                      <Field
                        name="cohere_api_key"
                        type="password"
                        placeholder="your-cohere-api-key"
                        className="w-full bg-slate-900/80 border border-slate-600/50 rounded-lg text-white px-4 py-3 placeholder-slate-400 focus:border-orange-500 focus:ring-2 focus:ring-orange-500/20 transition-all"
                      />
                      <div className="text-xs text-slate-400 mt-2">
                        Your Cohere API key for authentication
                      </div>
                    </div>
                  )}

                  {/* Add New Credential Link */}
                  {useCredential && allCredentials.length === 0 && (
                    <div className="flex items-center space-x-2 p-3 bg-slate-900/30 rounded-lg border border-slate-600/20">
                      <Plus className="w-4 h-4 text-orange-400" />
                      <span className="text-orange-400 text-sm">
                        No credentials found.{" "}
                        <button
                          type="button"
                          className="underline hover:text-orange-300"
                          onClick={() => {
                            // Navigate to credentials page or open credential modal
                            window.location.href = "/credentials";
                          }}
                        >
                          Add credentials
                        </button>
                      </span>
                    </div>
                  )}
                </div>
              </div>

              {/* Model Configuration */}
              <div className="bg-slate-800/50 rounded-xl p-6 border border-slate-700/50">
                <div className="flex items-center space-x-2 mb-4">
                  <Filter className="w-5 h-5 text-blue-400" />
                  <h4 className="text-white font-semibold">
                    Model Configuration
                  </h4>
                </div>

                <div className="space-y-4">
                  <div>
                    <label className="text-white font-semibold mb-2 block">
                      Rerank Model
                    </label>
                    <Field name="model">
                      {({ field }: any) => (
                        <select
                          {...field}
                          className="w-full bg-slate-900/80 border border-slate-600/50 rounded-lg text-white px-4 py-3 focus:border-blue-500 focus:ring-2 focus:ring-blue-500/20 transition-all"
                        >
                          {rerankModels.map((model) => (
                            <option key={model.value} value={model.value}>
                              {model.label}
                            </option>
                          ))}
                        </select>
                      )}
                    </Field>
                    <div className="text-xs text-slate-400 mt-2">
                      {
                        rerankModels.find((m) => m.value === values.model)
                          ?.description
                      }
                    </div>
                  </div>
                </div>
              </div>

              {/* Performance Configuration */}
              <div className="bg-slate-800/50 rounded-xl p-6 border border-slate-700/50">
                <div className="flex items-center space-x-2 mb-4">
                  <Zap className="w-5 h-5 text-yellow-400" />
                  <h4 className="text-white font-semibold">
                    Performance Configuration
                  </h4>
                </div>

                <div className="space-y-4">
                  <div>
                    <label className="text-white font-semibold mb-2 block">
                      Top N Results: {values.top_n}
                    </label>
                    <Field name="top_n">
                      {({ field }: any) => (
                        <input
                          {...field}
                          type="range"
                          min="1"
                          max="50"
                          className="range range-warning w-full"
                        />
                      )}
                    </Field>
                    <div className="flex justify-between text-xs text-slate-400 mt-1">
                      <span>1</span>
                      <span className="font-bold text-white">
                        {values.top_n}
                      </span>
                      <span>50</span>
                    </div>
                    <div className="text-xs text-slate-400 mt-2">
                      Number of top results to return after reranking
                    </div>
                  </div>

                  <div>
                    <label className="text-white font-semibold mb-2 block">
                      Max Chunks Per Document: {values.max_chunks_per_doc}
                    </label>
                    <Field name="max_chunks_per_doc">
                      {({ field }: any) => (
                        <input
                          {...field}
                          type="range"
                          min="1"
                          max="100"
                          className="range range-info w-full"
                        />
                      )}
                    </Field>
                    <div className="flex justify-between text-xs text-slate-400 mt-1">
                      <span>1</span>
                      <span className="font-bold text-white">
                        {values.max_chunks_per_doc}
                      </span>
                      <span>100</span>
                    </div>
                    <div className="text-xs text-slate-400 mt-2">
                      Maximum number of chunks to process per document
                    </div>
                  </div>
                </div>
              </div>

              <div className="flex justify-end space-x-4 pt-6 border-t border-slate-700/50">
                <button
                  type="button"
                  className="px-6 py-3 bg-slate-700 hover:bg-slate-600 text-white rounded-lg border border-slate-600 transition-all duration-200 hover:scale-105 flex items-center space-x-2"
                  onClick={() => dialogRef.current?.close()}
                  disabled={isSubmitting}
                >
                  <span>Cancel</span>
                </button>
                <button
                  type="submit"
                  className="px-8 py-3 bg-gradient-to-r from-orange-500 to-red-600 hover:from-orange-400 hover:to-red-500 text-white rounded-lg shadow-lg hover:shadow-xl transition-all duration-200 hover:scale-105 flex items-center space-x-2 disabled:opacity-50 disabled:cursor-not-allowed"
                  disabled={isSubmitting}
                >
                  {isSubmitting ? (
                    <>
                      <div className="w-4 h-4 border-2 border-white border-t-transparent rounded-full animate-spin"></div>
                      <span>Saving...</span>
                    </>
                  ) : (
                    <>
                      <Settings className="w-4 h-4" />
                      <span>Save Configuration</span>
                    </>
                  )}
                </button>
              </div>
            </Form>
          )}
        </Formik>
      </div>
    </dialog>
  );
});

export default CohereRerankerConfigModal;<|MERGE_RESOLUTION|>--- conflicted
+++ resolved
@@ -57,7 +57,6 @@
 
   useImperativeHandle(ref, () => dialogRef.current!);
 
-<<<<<<< HEAD
   const [apiKey, setApiKey] = useState(nodeData?.cohere_api_key || "");
   const [model, setModel] = useState(nodeData?.model || "rerank-english-v3.0");
   const [topN, setTopN] = useState(nodeData?.top_n || 5);
@@ -69,24 +68,8 @@
       top_n: Number(topN),
     });
     dialogRef.current?.close();
-=======
-  // Fetch credentials on component mount
-  useEffect(() => {
-    fetchCredentials();
-  }, [fetchCredentials]);
-
-  // Use all credentials instead of filtering by service_type
-  const allCredentials = userCredentials;
-
-  const initialValues: CohereRerankerConfig = {
-    cohere_api_key: nodeData?.cohere_api_key || "",
-    credential_id: nodeData?.credential_id || "",
-    model: nodeData?.model || "rerank-english-v3.0",
-    top_n: nodeData?.top_n || 5,
-    max_chunks_per_doc: nodeData?.max_chunks_per_doc || 10,
->>>>>>> 4bf84b04
+
   };
-
   return (
     <dialog
       ref={dialogRef}
@@ -97,8 +80,6 @@
           <div className="w-12 h-12 bg-gradient-to-br from-orange-500 to-red-600 rounded-xl flex items-center justify-center shadow-lg">
             <Filter className="w-6 h-6 text-white" />
           </div>
-<<<<<<< HEAD
-=======
           <div>
             <h3 className="font-bold text-xl text-white">
               Cohere Reranker Provider
@@ -107,7 +88,6 @@
               Configure your Cohere reranking model and settings
             </p>
           </div>
->>>>>>> 4bf84b04
         </div>
 
         <Formik
