--- conflicted
+++ resolved
@@ -4,13 +4,7 @@
   Key,
   Database,
   LogOut,
-<<<<<<< HEAD
-  Moon,
-  Sun,
   Store,
-=======
-  Warehouse,
->>>>>>> 05dd98b8
 } from "lucide-react";
 import React from "react";
 import { Link, useLocation, useNavigate } from "react-router";
@@ -71,11 +65,7 @@
               active={location.pathname === "/credentials"}
             />
             <SidebarLink
-<<<<<<< HEAD
               icon={<Store className="w-6 h-6" />}
-=======
-              icon={<Warehouse className="w-6 h-6" />}
->>>>>>> 05dd98b8
               label="Marketplace"
               path="/marketplace"
               active={location.pathname === "/marketplace"}
