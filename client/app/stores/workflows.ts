import { create } from 'zustand';
import { subscribeWithSelector } from 'zustand/middleware';
import WorkflowService from '~/services/workflows';
import type {
  Workflow,
  WorkflowCreateRequest,
  WorkflowUpdateRequest,
  WorkflowData,
  WorkflowTemplate,
  WorkflowTemplateCreate,
  WorkflowTemplateResponse,
  WorkflowStats,
} from '~/types/api';
import type { DashboardStats } from '~/services/workflows';
import type { StateCreator } from 'zustand'
interface WorkflowState {
  workflows: Workflow[];
  publicWorkflows: Workflow[];
  templates: WorkflowTemplateResponse[];
  categories: string[];
  dashboardStats: WorkflowStats | null;
  currentWorkflow: Workflow | null;
  isLoading: boolean;
  error: string | null;
  hasUnsavedChanges: boolean;
  dashboardStats: DashboardStats | null;
  // Actions
  fetchWorkflows: () => Promise<void>;
  fetchPublicWorkflows: () => Promise<void>;
  fetchWorkflow: (id: string) => Promise<void>;
  createWorkflow: (data: WorkflowCreateRequest) => Promise<Workflow>;
  updateWorkflow: (id: string, data: WorkflowUpdateRequest) => Promise<void>;
  deleteWorkflow: (id: string) => Promise<void>;
  duplicateWorkflow: (id: string, new_name?: string) => Promise<Workflow>;
  updateWorkflowVisibility: (id: string, is_public: boolean) => Promise<void>;
  fetchTemplates: () => Promise<void>;
  fetchCategories: () => Promise<void>;
  createTemplate: (data: WorkflowTemplateCreate) => Promise<WorkflowTemplateResponse>;
  createTemplateFromWorkflow: (workflow_id: string, template_name: string, template_description?: string, category?: string) => Promise<WorkflowTemplateResponse>;
<<<<<<< HEAD
=======
  fetchStats: () => Promise<void>;
>>>>>>> d18df1ee
  fetchDashboardStats: () => Promise<void>;
  setCurrentWorkflow: (workflow: Workflow | null) => void;
  setHasUnsavedChanges: (hasChanges: boolean) => void;
  clearError: () => void;
}

const workflowStateCreator: StateCreator<WorkflowState> = (set, get) => ({
  workflows: [],
  publicWorkflows: [],
  templates: [],
  categories: [],
  dashboardStats: null,
  currentWorkflow: null,
  isLoading: false,
  error: null,
  hasUnsavedChanges: false,
  dashboardStats: null,
  fetchWorkflows: async () => {
    set({ isLoading: true, error: null });
    try {
      const workflows = await WorkflowService.getWorkflows();
      set({ workflows, isLoading: false });
    } catch (error: any) {
      set({ error: error.message, isLoading: false });
    }
  },
  fetchPublicWorkflows: async () => {
    set({ isLoading: true, error: null });
    try {
      const publicWorkflows = await WorkflowService.getPublicWorkflows();
      set({ publicWorkflows, isLoading: false });
    } catch (error: any) {
      set({ error: error.message, isLoading: false });
    }
  },
  fetchWorkflow: async (id: string) => {
    set({ isLoading: true, error: null });
    try {
      const workflow = await WorkflowService.getWorkflow(id);
      set({ currentWorkflow: workflow, isLoading: false });
    } catch (error: any) {
      set({ error: error.message, isLoading: false });
    }
  },
  createWorkflow: async (data: WorkflowCreateRequest) => {
    set({ isLoading: true });
    try {
      const newWorkflow = await WorkflowService.createWorkflow(data);
      set((state) => ({ workflows: [...state.workflows, newWorkflow], isLoading: false }));
      return newWorkflow;
    } catch (error: any) {
      set({ error: error.message, isLoading: false });
      throw error;
    }
  },
  updateWorkflow: async (id: string, data: WorkflowUpdateRequest) => {
    set({ isLoading: true });
    try {
      const updatedWorkflow = await WorkflowService.updateWorkflow(id, data);
      set((state) => ({
        workflows: state.workflows.map((w) => (w.id === id ? updatedWorkflow : w)),
        currentWorkflow: state.currentWorkflow?.id === id ? updatedWorkflow : state.currentWorkflow,
        isLoading: false,
      }));
    } catch (error: any) {
      set({ error: error.message, isLoading: false });
      throw error;
    }
  },
  deleteWorkflow: async (id: string) => {
    set({ isLoading: true });
    try {
      await WorkflowService.deleteWorkflow(id);
      set((state) => ({ workflows: state.workflows.filter((w) => w.id !== id), isLoading: false }));
    } catch (error: any) {
      set({ error: error.message, isLoading: false });
      throw error;
    }
  },
  duplicateWorkflow: async (id: string, new_name?: string) => {
    set({ isLoading: true });
    try {
      const duplicated = await WorkflowService.duplicateWorkflow(id, new_name);
      set((state) => ({ workflows: [...state.workflows, duplicated], isLoading: false }));
      return duplicated;
    } catch (error: any) {
      set({ error: error.message, isLoading: false });
      throw error;
    }
  },
  updateWorkflowVisibility: async (id: string, is_public: boolean) => {
    set({ isLoading: true });
    try {
      await WorkflowService.updateWorkflowVisibility(id, is_public);
      set({ isLoading: false });
    } catch (error: any) {
      set({ error: error.message, isLoading: false });
      throw error;
    }
  },
  fetchTemplates: async () => {
    set({ isLoading: true });
    try {
      const templates = await WorkflowService.getWorkflowTemplates();
      set({ templates, isLoading: false });
    } catch (error: any) {
      set({ error: error.message, isLoading: false });
    }
  },
  fetchCategories: async () => {
    set({ isLoading: true });
    try {
      const { categories } = await WorkflowService.getTemplateCategories();
      set({ categories, isLoading: false });
    } catch (error: any) {
      set({ error: error.message, isLoading: false });
    }
  },
  createTemplate: async (data: WorkflowTemplateCreate) => {
    set({ isLoading: true });
    try {
      const template = await WorkflowService.createWorkflowTemplate(data);
      set((state) => ({ templates: [...state.templates, template], isLoading: false }));
      return template;
    } catch (error: any) {
      set({ error: error.message, isLoading: false });
      throw error;
    }
  },
  createTemplateFromWorkflow: async (workflow_id: string, template_name: string, template_description?: string, category?: string) => {
    set({ isLoading: true });
    try {
      const template = await WorkflowService.createTemplateFromWorkflow(workflow_id, template_name, template_description, category);
      set((state) => ({ templates: [...state.templates, template], isLoading: false }));
      return template;
    } catch (error: any) {
      set({ error: error.message, isLoading: false });
      throw error;
    }
  },
 
  fetchDashboardStats: async () => {
    set({ isLoading: true });
    try {
      const dashboardStats = await WorkflowService.getDashboardStats();
      set({ dashboardStats, isLoading: false });
    } catch (error: any) {
      set({ error: error.message, isLoading: false });
    }
  },
  fetchDashboardStats: async () => {
    set({ isLoading: true });
    try {
      const dashboardStats = await WorkflowService.getDashboardStats();
      set({ dashboardStats, isLoading: false });
    } catch (error: any) {
      set({ error: error.message, isLoading: false });
    }
  },
  setCurrentWorkflow: (workflow: Workflow | null) => {
    set({ currentWorkflow: workflow, hasUnsavedChanges: false });
  },
  setHasUnsavedChanges: (hasChanges: boolean) => {
    set({ hasUnsavedChanges: hasChanges });
  },
  clearError: () => set({ error: null }),
});

export const useWorkflows = create<WorkflowState>()(
  subscribeWithSelector(workflowStateCreator),
); <|MERGE_RESOLUTION|>--- conflicted
+++ resolved
@@ -37,10 +37,6 @@
   fetchCategories: () => Promise<void>;
   createTemplate: (data: WorkflowTemplateCreate) => Promise<WorkflowTemplateResponse>;
   createTemplateFromWorkflow: (workflow_id: string, template_name: string, template_description?: string, category?: string) => Promise<WorkflowTemplateResponse>;
-<<<<<<< HEAD
-=======
-  fetchStats: () => Promise<void>;
->>>>>>> d18df1ee
   fetchDashboardStats: () => Promise<void>;
   setCurrentWorkflow: (workflow: Workflow | null) => void;
   setHasUnsavedChanges: (hasChanges: boolean) => void;
